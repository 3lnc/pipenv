# -*- coding: utf-8 -*-
import os
import hashlib
import tempfile

import delegator
import pathlib
import parse
import pip
import requirements
import requests
import six

from piptools.resolver import Resolver
from piptools.repositories.pypi import PyPIRepository
from piptools.scripts.compile import get_pip_command
from piptools import logging

# List of version control systems we support.
VCS_LIST = ('git', 'svn', 'hg', 'bzr')
FILE_LIST = ('http://', 'https://', 'ftp://', 'file://')

requests = requests.Session()


def python_version(path_to_python):
    if not path_to_python:
        return None

    try:
        c = delegator.run([path_to_python, '--version'], block=False)
    except Exception:
        return None
    output = c.out.strip() or c.err.strip()
    
    @parse.with_pattern(r'.*')
    def allow_empty(text):
        return text
    TEMPLATE = 'Python {}.{}.{:d}{:AllowEmpty}'
    parsed = parse.parse(TEMPLATE, output, dict(AllowEmpty=allow_empty)).fixed

    return u"{v[0]}.{v[1]}.{v[2]}".format(v=parsed)


def shellquote(s):
    """Prepares a string for the shell (on Windows too!)"""
    return '"' + s.replace("'", "'\\''") + '"'


def clean_pkg_version(version):
    """Uses pip to prepare a package version string, from our internal version."""
    return six.u(pep440_version(str(version).replace('==', '')))


class HackedPythonVersion(object):
    """A Beautiful hack, which allows us to tell pip which version of Python we're using."""
    def __init__(self, python):
        self.python = python

    def __enter__(self):
        if self.python:
            os.environ['PIP_PYTHON_VERSION'] = str(self.python)

    def __exit__(self, *args):
        # Restore original Python version information.
        if self.python:
            del os.environ['PIP_PYTHON_VERSION']


def resolve_deps(deps, sources=None, verbose=False, python=False):
    """Given a list of dependencies, return a resolved list of dependencies,
    using pip-tools -- and their hashes, using the warehouse API / pip.
    """

    with HackedPythonVersion(python):

        class PipCommand(pip.basecommand.Command):
            """Needed for pip-tools."""
            name = 'PipCommand'

        constraints = []

        for dep in deps:
            if dep.startswith('-e '):
                constraint = pip.req.InstallRequirement.from_editable(dep[len('-e '):])
            else:
                constraint = pip.req.InstallRequirement.from_line(dep)
            constraints.append(constraint)

        pip_command = get_pip_command()

        pip_args = []

        if sources:
            pip_args.extend(['-i', sources[0]['url']])

        pip_options, _ = pip_command.parse_args(pip_args)

        pypi = PyPIRepository(pip_options=pip_options, session=requests)

        if verbose:
            logging.log.verbose = True

        resolver = Resolver(constraints=constraints, repository=pypi)
        results = []

        # pre-resolve instead of iterating to avoid asking pypi for hashes of editable packages
        resolved_tree = resolver.resolve()

    for result in resolved_tree:
        name = pep423_name(result.name)
        version = clean_pkg_version(result.specifier)

        collected_hashes = []

        try:
            # Grab the hashes from the new warehouse API.
            r = requests.get('https://pypi.org/pypi/{0}/json'.format(name))
            api_releases = r.json()['releases']

            cleaned_releases = {}
            for api_version, api_info in api_releases.items():
                cleaned_releases[clean_pkg_version(api_version)] = api_info

            for release in cleaned_releases[version]:
                collected_hashes.append(release['digests']['sha256'])

            collected_hashes = ['sha256:' + s for s in collected_hashes]

            # Collect un-collectable hashes.
            if not collected_hashes:
                collected_hashes = list(list(resolver.resolve_hashes([result]).items())[0][1])

        except (ValueError, KeyError):
            pass

        results.append({'name': name, 'version': version, 'hashes': collected_hashes})

    return results


def format_toml(data):
    """Pretty-formats a given toml string."""

    data = data.split('\n')
    for i, line in enumerate(data):
        if i > 0:
            if line.startswith('['):
                data[i] = '\n{0}'.format(line)

    return '\n'.join(data)


def multi_split(s, split):
    """Splits on multiple given separators."""

    for r in split:
        s = s.replace(r, '|')

    return [i for i in s.split('|') if len(i) > 0]


def convert_deps_from_pip(dep):
    """"Converts a pip-formatted dependency to a Pipfile-formatted one."""

    dependency = {}

    req = [r for r in requirements.parse(dep)][0]
<<<<<<< HEAD
    # if os.path.exists(req.path):
    #    req.uri = pathlib.Path(os.path.abspath(req.path)).as_uri()

=======
>>>>>>> e37df767
    # File installs.
    if (req.uri or os.path.exists(req.path)) and not req.vcs:

        # Assign a package name to the file, last 7 of it's sha256 hex digest.
        hash_path = req.uri if req.uri else req.path
        req.name = hashlib.sha256(hash_path.encode('utf-8')).hexdigest()
        req.name = req.name[len(req.name) - 7:]

        # {file: uri} TOML (spec 3 I guess...)
        dependency[req.name] = {'file': req.uri if req.uri else req.path}

        # Add --editable, if enabled
        if req.editable:
            dependency[req.name].update({'editable': True})

    # VCS Installs.
    if req.vcs:
        if req.name is None:
            raise ValueError('pipenv requires an #egg fragment for version controlled '
                             'dependencies. Please install remote dependency '
                             'in the form {0}#egg=<package-name>.'.format(req.uri))

        # Extras: e.g. #egg=requests[security]
        if req.extras:
            dependency[req.name] = {'extras': req.extras}
        # Crop off the git+, etc part.
        dependency.setdefault(req.name, {}).update({req.vcs: req.uri[len(req.vcs) + 1:]})

        # Add --editable, if it's there.
        if req.editable:
            dependency[req.name].update({'editable': True})

        # Add subdirectory, if it's there
        if req.subdirectory:
            dependency[req.name].update({'subdirectory': req.subdirectory})

        # Add the specifier, if it was provided.
        if req.revision:
            dependency[req.name].update({'ref': req.revision})

    elif req.specs or req.extras:

        specs = None
        # Comparison operators: e.g. Django>1.10
        if req.specs:
            r = multi_split(dep, '!=<>')
            specs = dep[len(r[0]):]
            dependency[req.name] = specs

        # Extras: e.g. requests[socks]
        if req.extras:
            dependency[req.name] = {'extras': req.extras}

            if specs:
                dependency[req.name].update({'version': specs})

    # Bare dependencies: e.g. requests
    else:
        dependency[dep] = '*'

    return dependency


def convert_deps_to_pip(deps, r=True):
    """"Converts a Pipfile-formatted dependency to a pip-formatted one."""

    dependencies = []

    for dep in deps.keys():

        # Default (e.g. '>1.10').
        extra = deps[dep] if isinstance(deps[dep], six.string_types) else ''
        version = ''

        # Get rid of '*'.
        if deps[dep] == '*' or str(extra) == '{}':
            extra = ''

        hash = ''
        # Support for single hash (spec 1).
        if 'hash' in deps[dep]:
            hash = ' --hash={0}'.format(deps[dep]['hash'])

        # Support for multiple hashes (spec 2).
        if 'hashes' in deps[dep]:
            hash = '{0} '.format(''.join([' --hash={0} '.format(h) for h in deps[dep]['hashes']]))

        # Support for extras (e.g. requests[socks])
        if 'extras' in deps[dep]:
            extra = '[{0}]'.format(deps[dep]['extras'][0])

        if 'version' in deps[dep]:
            version = deps[dep]['version']

        # Support for version control
        maybe_vcs = [vcs for vcs in VCS_LIST if vcs in deps[dep]]
        vcs = maybe_vcs[0] if maybe_vcs else None

        # Support for files.
        if 'file' in deps[dep]:
            dep = deps[dep]['file']

        if vcs:
            extra = '{0}+{1}'.format(vcs, deps[dep][vcs])

            # Support for @refs.
            if 'ref' in deps[dep]:
                extra += '@{0}'.format(deps[dep]['ref'])

            extra += '#egg={0}'.format(dep)

            # Support for subdirectory
            if 'subdirectory' in deps[dep]:
                extra += '&subdirectory={0}'.format(deps[dep]['subdirectory'])

            # Support for editable.
            if 'editable' in deps[dep]:
                # Support for --egg.
                dep = '-e '
            else:
                dep = ''

        dependencies.append('{0}{1}{2}{3}'.format(dep, extra, version, hash))

    if not r:
        return dependencies

    # Write requirements.txt to tmp directory.
    f = tempfile.NamedTemporaryFile(suffix='-requirements.txt', delete=False)
    f.write('\n'.join(dependencies).encode('utf-8'))
    return f.name


def mkdir_p(newdir):
    """works the way a good mkdir should :)
        - already exists, silently complete
        - regular file in the way, raise an exception
        - parent directory(ies) does not exist, make them as well
        From: http://code.activestate.com/recipes/82465-a-friendly-mkdir/
    """

    if os.path.isdir(newdir):
        pass
    elif os.path.isfile(newdir):
        raise OSError("a file with the same name as the desired dir, '{0}', already exists.".format(newdir))
    else:
        head, tail = os.path.split(newdir)
        if head and not os.path.isdir(head):
            mkdir_p(head)
        if tail:
            os.mkdir(newdir)


def is_required_version(version, specified_version):
    """Check to see if there's a hard requirement for version
    number provided in the Pipfile.
    """

    # Certain packages may be defined with multiple values.
    if isinstance(specified_version, dict):
        specified_version = specified_version.get('version', '')
    if specified_version.startswith('=='):
        return version.strip() == specified_version.split('==')[1].strip()
    return True


def is_vcs(pipfile_entry):
    """Determine if dictionary entry from Pipfile is for a vcs dependency."""

    if isinstance(pipfile_entry, dict):
        return any(key for key in pipfile_entry.keys() if key in VCS_LIST)
    return False


def is_file(package):
    """Determine if a package name is for a File dependency."""
    # Check against pipfile TOML format
    if isinstance(package, dict):
        return 'file' in package

    # Coimpare to string formats
    if os.path.exists(package):
        return True

    for start in FILE_LIST:
        if package.startswith(start):
            return True

    return False


def pep440_version(version):
    """Normalize version to PEP 440 standards"""

    # Use pip built-in version parser.
    return str(pip.index.parse_version(version))


def pep423_name(name):
    """Normalize package name to PEP 423 style standard."""

    return name.lower().replace('_', '-')


def proper_case(package_name):
    """Properly case project name from pypi.org."""

    # Hit the simple API.
    r = requests.get('https://pypi.org/pypi/{0}/json'.format(package_name), timeout=0.3, stream=True)
    if not r.ok:
        raise IOError('Unable to find package {0} in PyPI repository.'.format(package_name))

    r = parse.parse('https://pypi.org/pypi/{name}/json', r.url)
    good_name = r['name']

    return good_name


def split_vcs(split_file):
    """Split VCS dependencies out from file."""

    if 'packages' in split_file or 'dev-packages' in split_file:
        sections = ('packages', 'dev-packages')
    elif 'default' in split_file or 'develop' in split_file:
        sections = ('default', 'develop')

    # For each vcs entry in a given section, move it to section-vcs.
    for section in sections:
        entries = split_file.get(section, {})
        vcs_dict = dict((k, entries.pop(k)) for k in list(entries.keys()) if is_vcs(entries[k]))
        split_file[section + '-vcs'] = vcs_dict

    return split_file


def recase_file(file_dict):
    """Recase file before writing to output."""

    if 'packages' in file_dict or 'dev-packages' in file_dict:
        sections = ('packages', 'dev-packages')
    elif 'default' in file_dict or 'develop' in file_dict:
        sections = ('default', 'develop')

    for section in sections:
        file_section = file_dict.get(section, {})

        # Try to properly case each key if we can.
        for key in list(file_section.keys()):
            try:
                cased_key = proper_case(key)
            except IOError:
                cased_key = key
            file_section[cased_key] = file_section.pop(key)

    return file_dict


def walk_up(bottom):
    """Mimic os.walk, but walk 'up' instead of down the directory tree.
    From: https://gist.github.com/zdavkeos/1098474
    """

    bottom = os.path.realpath(bottom)

    # Get files in current dir.
    try:
        names = os.listdir(bottom)
    except Exception:
        return

    dirs, nondirs = [], []
    for name in names:
        if os.path.isdir(os.path.join(bottom, name)):
            dirs.append(name)
        else:
            nondirs.append(name)

    yield bottom, dirs, nondirs

    new_path = os.path.realpath(os.path.join(bottom, '..'))

    # See if we are at the top.
    if new_path == bottom:
        return

    for x in walk_up(new_path):
        yield x


def find_requirements(max_depth=3):
    """Returns the path of a Pipfile in parent directories."""

    i = 0
    for c, d, f in walk_up(os.getcwd()):
        i += 1

        if i < max_depth:
            if 'requirements.txt':
                r = os.path.join(c, 'requirements.txt')
                if os.path.isfile(r):
                    return r
    raise RuntimeError('No requirements.txt found!')<|MERGE_RESOLUTION|>--- conflicted
+++ resolved
@@ -166,12 +166,9 @@
     dependency = {}
 
     req = [r for r in requirements.parse(dep)][0]
-<<<<<<< HEAD
     # if os.path.exists(req.path):
     #    req.uri = pathlib.Path(os.path.abspath(req.path)).as_uri()
 
-=======
->>>>>>> e37df767
     # File installs.
     if (req.uri or os.path.exists(req.path)) and not req.vcs:
 
