# -*- coding: utf-8 -*-
import contextlib
import logging
import os
import sys
import shutil
import signal
import time
import tempfile
from glob import glob
import json as simplejson

import click
import click_completion
import crayons
import dotenv
import delegator
from .vendor import pexpect
from first import first
import pipfile
from blindspin import spinner
from requests.packages import urllib3
from requests.packages.urllib3.exceptions import InsecureRequestWarning
import six

from .cmdparse import ScriptEmptyError
from .project import Project, SourceNotFound
from .vendor.requirementslib import Requirement
from .vendor.pythonfinder import Finder
from .utils import (
    convert_deps_to_pip,
    is_required_version,
    proper_case,
    pep423_name,
    split_file,
    merge_deps,
    venv_resolve_deps,
    escape_grouped_arguments,
    python_version,
    find_windows_executable,
    prepare_pip_source_args,
    temp_environ,
    is_valid_url,
    is_pypi_url,
    create_mirror_source,
    download_file,
    is_pinned,
    is_star,
    rmtree,
    split_argument,
    extract_uri_from_vcs_dep,
    fs_str,
<<<<<<< HEAD
    clean_resolved_dep,
=======
    get_path,
>>>>>>> 75334161
)
from ._compat import (
    TemporaryDirectory,
    vcs,
    Path
)
from .import pep508checker, progress
from .environments import (
    PIPENV_COLORBLIND,
    PIPENV_NOSPIN,
    PIPENV_SHELL_FANCY,
    PIPENV_TIMEOUT,
    PIPENV_SKIP_VALIDATION,
    PIPENV_HIDE_EMOJIS,
    PIPENV_INSTALL_TIMEOUT,
    PYENV_ROOT,
    PYENV_INSTALLED,
    PIPENV_YES,
    PIPENV_DONT_LOAD_ENV,
    PIPENV_DEFAULT_PYTHON_VERSION,
    PIPENV_MAX_SUBPROCESS,
    PIPENV_DONT_USE_PYENV,
    SESSION_IS_INTERACTIVE,
    PIPENV_USE_SYSTEM,
    PIPENV_DOTENV_LOCATION,
    PIPENV_SHELL,
    PIPENV_PYTHON,
    PIPENV_VIRTUALENV,
    PIPENV_CACHE_DIR,
)

# Backport required for earlier versions of Python.
if sys.version_info < (3, 3):
    from .vendor.backports.shutil_get_terminal_size import get_terminal_size
else:
    from shutil import get_terminal_size
# Packages that should be ignored later.
BAD_PACKAGES = ('setuptools', 'pip', 'wheel', 'packaging', 'distribute')
# Are we using the default Python?
USING_DEFAULT_PYTHON = True
if not PIPENV_HIDE_EMOJIS:
    now = time.localtime()
    # Halloween easter-egg.
    if ((now.tm_mon == 10) and (now.tm_mday == 30)) or (
        (now.tm_mon == 10) and (now.tm_mday == 31)
    ):
        INSTALL_LABEL = '🎃   '
    # Christmas easter-egg.
    elif ((now.tm_mon == 12) and (now.tm_mday == 24)) or (
        (now.tm_mon == 12) and (now.tm_mday == 25)
    ):
        INSTALL_LABEL = '🎅   '
    else:
        INSTALL_LABEL = '🐍   '
    INSTALL_LABEL2 = crayons.normal('☤  ', bold=True)
    STARTING_LABEL = '    '
else:
    INSTALL_LABEL = '   '
    INSTALL_LABEL2 = '   '
    STARTING_LABEL = '   '
# Enable shell completion.
click_completion.init()
# Disable colors, for the color blind and others who do not prefer colors.
if PIPENV_COLORBLIND:
    crayons.disable()
# Disable spinner, for cleaner build logs (the unworthy).
if PIPENV_NOSPIN:

    @contextlib.contextmanager  # noqa: F811
    def spinner():
        yield


def get_python(three=None, python=False, system=False):
    global USING_DEFAULT_PYTHON
    if PIPENV_PYTHON and python is False and three is None:
        python = PIPENV_PYTHON
    env = None
    bin_dirname = 'Scripts' if os.name == 'nt' else 'bin'
    if system:
        if 'VIRTUAL_ENV' in os.environ:
            env = os.path.join(os.environ['VIRTUAL_ENV'], bin_dirname)
            # set system to false to keep the virtualenv on top of path and prefer it
            system = False
    else:
        if project.virtualenv_exists:
            env = project.virtualenv_location
    finder = Finder(path=env, system=system)
    # Add pyenv paths to PATH.
    path_to_python = None
    USING_DEFAULT_PYTHON = (three is None and not python)
    # Find out which python is desired.
    # CLI flags win
    three_map = {
        True: '3',
        False: '2',
        # fall back to pipfile, environment, then system
        None: first([project.required_python_version, PIPENV_DEFAULT_PYTHON_VERSION])
    }
    python = three_map[three] if not python else python
    try:
        path_to_python = finder.find_python_version(python)
    except KeyError:
        path_to_python = finder.which(python)
    return str(path_to_python)


def which(command, location=None, allow_global=False):
    if location:
        bin_dir = 'Scripts' if os.name == 'nt' else 'bin'
        location = os.path.join(location, bin_dir)
    finder = Finder(path=location, system=allow_global)
    p = finder.which(command)
    if command == 'python' and allow_global and not p:
        return sys.executable
    return str(p)


# Disable warnings for Python 2.6.
if 'urllib3' in globals():
    urllib3.disable_warnings(InsecureRequestWarning)
project = Project(finder=Finder)


def load_dot_env():
    """Loads .env file into sys.environ."""
    if not PIPENV_DONT_LOAD_ENV:
        # If the project doesn't exist yet, check current directory for a .env file
        project_directory = project.project_directory or '.'
        denv = dotenv.find_dotenv(
            PIPENV_DOTENV_LOCATION or os.sep.join([project_directory, '.env'])
        )
        if os.path.isfile(denv):
            click.echo(
                crayons.normal(
                    'Loading .env environment variables…', bold=True
                ),
                err=True,
            )
        dotenv.load_dotenv(denv, override=True)


def add_to_path(p):
    """Adds a given path to the PATH."""
    if p not in os.environ['PATH']:
        os.environ['PATH'] = '{0}{1}{2}'.format(
            p, os.pathsep, os.environ['PATH']
        )


def cleanup_virtualenv(bare=True):
    """Removes the virtualenv directory from the system."""
    if not bare:
        click.echo(crayons.red('Environment creation aborted.'))
    try:
        # Delete the virtualenv.
        rmtree(project.virtualenv_location)
    except OSError as e:
        click.echo(
            '{0} An error occurred while removing {1}!'.format(
                crayons.red('Error: ', bold=True),
                crayons.green(project.virtualenv_location),
            ),
            err=True,
        )
        click.echo(crayons.blue(e), err=True)


def import_requirements(r=None, dev=False):
    from .patched.notpip._vendor import requests as pip_requests
    from .patched.notpip._internal.req.req_file import parse_requirements

    # Parse requirements.txt file with Pip's parser.
    # Pip requires a `PipSession` which is a subclass of requests.Session.
    # Since we're not making any network calls, it's initialized to nothing.
    if r:
        assert os.path.isfile(r)
    # Default path, if none is provided.
    if r is None:
        r = project.requirements_location
    with open(r, 'r') as f:
        contents = f.read()
    indexes = []
    # Find and add extra indexes.
    for line in contents.split('\n'):
        if line.startswith(('-i ', '--index ', '--index-url ')):
            indexes.append(line.split()[1])
    reqs = [f for f in parse_requirements(r, session=pip_requests)]
    for package in reqs:
        if package.name not in BAD_PACKAGES:
            if package.link is not None:
                package_string = (
                    '-e {0}'.format(package.link) if package.editable else str(
                        package.link
                    )
                )
                project.add_package_to_pipfile(package_string, dev=dev)
            else:
                project.add_package_to_pipfile(str(package.req), dev=dev)
    for index in indexes:
        project.add_index_to_pipfile(index)
    project.recase_pipfile()


def ensure_environment():
    # Skip this on Windows...
    if os.name != 'nt':
        if 'LANG' not in os.environ:
            click.echo(
                '{0}: the environment variable {1} is not set!'
                '\nWe recommend setting this in {2} (or equivalent) for '
                'proper expected behavior.'.format(
                    crayons.red('Warning', bold=True),
                    crayons.normal('LANG', bold=True),
                    crayons.green('~/.profile'),
                ),
                err=True,
            )


def import_from_code(path='.'):
    from pipreqs import pipreqs
    rs = []
    try:
        for r in pipreqs.get_all_imports(path):
            if r not in BAD_PACKAGES:
                rs.append(r)
        pkg_names = pipreqs.get_pkg_names(rs)
        return [proper_case(r) for r in pkg_names]

    except Exception:
        return []


def ensure_pipfile(validate=True, skip_requirements=False, system=False):
    """Creates a Pipfile for the project, if it doesn't exist."""
    global USING_DEFAULT_PYTHON, PIPENV_VIRTUALENV
    # Assert Pipfile exists.
    if USING_DEFAULT_PYTHON and not (PIPENV_VIRTUALENV or system):
        finder = Finder(system=system)
        if PIPENV_DEFAULT_PYTHON_VERSION:
            python = finder.find_python_version(PIPENV_DEFAULT_PYTHON_VERSION)
        else:
            python = finder.which('python')
    else:
        python = Finder().which('python')
    python = str(python)
    if project.pipfile_is_empty:
        # Show an error message and exit if system is passed and no pipfile exists
        if system and not PIPENV_VIRTUALENV:
            click.echo(
                '{0}: --system is intended to be used for pre-existing Pipfile '
                'installation, not installation of specific packages. Aborting.'.format(
                    crayons.red('Warning', bold=True)
                ),
                err=True,
            )
            sys.exit(1)
        # If there's a requirements file, but no Pipfile...
        if project.requirements_exists and not skip_requirements:
            click.echo(
                crayons.normal(
                    u'requirements.txt found, instead of Pipfile! Converting…',
                    bold=True,
                )
            )
            # Create a Pipfile...
            project.create_pipfile(python=python)
            with spinner():
                # Import requirements.txt.
                import_requirements()
            # Warn the user of side-effects.
            click.echo(
                u'{0}: Your {1} now contains pinned versions, if your {2} did. \n'
                'We recommend updating your {1} to specify the {3} version, instead.'
                ''.format(
                    crayons.red('Warning', bold=True),
                    crayons.normal('Pipfile', bold=True),
                    crayons.normal('requirements.txt', bold=True),
                    crayons.normal('"*"', bold=True),
                )
            )
        else:
            click.echo(
                crayons.normal(
                    u'Creating a Pipfile for this project…', bold=True
                ),
                err=True,
            )
            # Create the pipfile if it doesn't exist.
            project.create_pipfile(python=python)
    # Validate the Pipfile's contents.
    if validate and project.virtualenv_exists and not PIPENV_SKIP_VALIDATION:
        # Ensure that Pipfile is using proper casing.
        p = project.parsed_pipfile
        changed = project.ensure_proper_casing()
        # Write changes out to disk.
        if changed:
            click.echo(
                crayons.normal(u'Fixing package names in Pipfile…', bold=True),
                err=True,
            )
            project.write_toml(p)


def find_python_from_py(python):
    """Find a Python executable from on Windows.

    Ask py.exe for its opinion.
    """
    py = system_which('py')
    if not py:
        return None

    version_args = ['-{0}'.format(python[0])]
    if len(python) >= 2:
        version_args.append('-{0}.{1}'.format(python[0], python[2]))
    import subprocess

    for ver_arg in reversed(version_args):
        try:
            python_exe = subprocess.check_output(
                [py, ver_arg, '-c', 'import sys; print(sys.executable)']
            )
        except subprocess.CalledProcessError:
            continue

        if not isinstance(python_exe, str):
            python_exe = python_exe.decode(sys.getdefaultencoding())
        python_exe = python_exe.strip()
        version = python_version(python_exe)
        if (version or '').startswith(python):
            return python_exe


def find_python_in_path(python):
    """Find a Python executable from a version number.

    This uses the PATH environment variable to locate an appropriate Python.
    """
    possibilities = ['python', 'python{0}'.format(python[0])]
    if len(python) >= 2:
        possibilities.extend(
            [
                'python{0}{1}'.format(python[0], python[2]),
                'python{0}.{1}'.format(python[0], python[2]),
                'python{0}.{1}m'.format(python[0], python[2]),
            ]
        )
    # Reverse the list, so we find specific ones first.
    possibilities = reversed(possibilities)
    for possibility in possibilities:
        # Windows compatibility.
        if os.name == 'nt':
            possibility = '{0}.exe'.format(possibility)
        pythons = system_which(possibility, mult=True)
        for p in pythons:
            version = python_version(p)
            if (version or '').startswith(python):
                return p


def find_a_system_python(python):
    """Finds a system python, given a version (e.g. 2 / 2.7 / 3.6.2), or a full path."""
    if python.startswith('py'):
        return system_which(python)

    elif os.path.isabs(python):
        return python

    python_from_py = find_python_from_py(python)
    if python_from_py:
        return python_from_py

    return find_python_in_path(python)


def ensure_python(three=None, python=None):
    # Support for the PIPENV_PYTHON environment variable.
    venv = None
    bin_dir = 'Scripts' if os.name == 'nt' else 'bin'
    if PIPENV_PYTHON and python is False and three is None:
        python = PIPENV_PYTHON
        if project.virtualenv_exists:
            venv = os.path.join(project.virtualenv_location, bin_dir)
    finder = Finder(path=venv)

    def abort():
        click.echo(
            'You can specify specific versions of Python with:\n  {0}'.format(
                crayons.red(
                    '$ pipenv --python {0}'.format(
                        os.sep.join(('path', 'to', 'python'))
                    )
                )
            ),
            err=True,
        )
        sys.exit(1)

    def activate_pyenv():
        from notpip._vendor.packaging.version import parse as parse_version

        """Adds all pyenv installations to the PATH."""
        if PYENV_INSTALLED:
            if PYENV_ROOT:
                pyenv_paths = finder.system_path.pyenv_finder.versions
                for version, pyenv_path_entry in pyenv_paths.items():
                    # The dictionary key is a 5-tuple of the version + pre/dev flags
                    major, minor, patch, pre, dev = version
                    # If we find a pre-release, check whether there is a non-prerelease version
                    if (pre or dev) and pyenv_paths.get((major, minor, patch, True, True)):
                        continue

                    add_to_path(pyenv_path_entry.base.as_posix())
            else:
                click.echo(
                    '{0}: PYENV_ROOT is not set. New python paths will '
                    'probably not be exported properly after installation.'
                    ''.format(crayons.red('Warning', bold=True),),
                    err=True,
                )

    global USING_DEFAULT_PYTHON
    # Add pyenv paths to PATH.
    activate_pyenv()
    path_to_python = None
    USING_DEFAULT_PYTHON = (three is None and not python)
    # Find out which python is desired.
    # CLI flags win
    three_map = {
        True: '3',
        False: '2',
        # fall back to pipfile, environment, then system
        None: first([project.required_python_version, PIPENV_DEFAULT_PYTHON_VERSION])
    }
    python = python if python else three_map[three]
    if python:
        if PIPENV_PYTHON and venv:
            path_to_python = finder.which(python)
        else:
            try:
                path_to_python = finder.find_python_version(python)
            except KeyError:
                path_to_python = finder.which(python)
    if not path_to_python and python is not None:
        # We need to install Python.
        click.echo(
            u'{0}: Python {1} {2}'.format(
                crayons.red('Warning', bold=True),
                crayons.blue(python),
                u'was not found on your system…',
            ),
            err=True,
        )
        # Pyenv is installed
        if not PYENV_INSTALLED:
            abort()
        else:
            if (not PIPENV_DONT_USE_PYENV) and (SESSION_IS_INTERACTIVE or PIPENV_YES):
                version_map = {
                    # TODO: Keep this up to date!
                    # These versions appear incompatible with pew:
                    # '2.5': '2.5.6',
                    '2.6': '2.6.9',
                    '2.7': '2.7.15',
                    # '3.1': '3.1.5',
                    # '3.2': '3.2.6',
                    '3.3': '3.3.7',
                    '3.4': '3.4.8',
                    '3.5': '3.5.5',
                    '3.6': '3.6.5',
                }
                try:
                    if len(python.split('.')) == 2:
                        # Find the latest version of Python available.
                        version = version_map[python]
                    else:
                        version = python
                except KeyError:
                    abort()
                s = (
                    '{0} {1} {2}'.format(
                        'Would you like us to install',
                        crayons.green('CPython {0}'.format(version)),
                        'with pyenv?',
                    )
                )
                # Prompt the user to continue...
                if not (PIPENV_YES or click.confirm(s, default=True)):
                    abort()
                else:
                    # Tell the user we're installing Python.
                    click.echo(
                        u'{0} {1} {2} {3}{4}'.format(
                            crayons.normal(u'Installing', bold=True),
                            crayons.green(
                                u'CPython {0}'.format(version), bold=True
                            ),
                            crayons.normal(u'with pyenv', bold=True),
                            crayons.normal(u'(this may take a few minutes)'),
                            crayons.normal(u'…', bold=True),
                        )
                    )
                    with spinner():
                        # Install Python.
                        c = delegator.run(
                            'pyenv install {0} -s'.format(version),
                            timeout=PIPENV_INSTALL_TIMEOUT,
                            block=False,
                        )
                        # Wait until the process has finished...
                        c.block()
                        try:
                            assert c.return_code == 0
                        except AssertionError:
                            click.echo(u'Something went wrong…')
                            click.echo(crayons.blue(c.err), err=True)
                        # Print the results, in a beautiful blue...
                        click.echo(crayons.blue(c.out), err=True)
                    # Add new paths to PATH.
                    activate_pyenv()
                    new_finder = Finder()
                    # Find the newly installed Python, hopefully.
                    path_to_python = str(new_finder.find_python_version(version))
                    # try:
                    #     assert finder.get_python_paths()[path_to_python] == version
                    # except AssertionError:
                    #     click.echo(
                    #         '{0}: The Python you just installed is not available on your {1}, apparently.'
                    #         ''.format(
                    #             crayons.red('Warning', bold=True),
                    #             crayons.normal('PATH', bold=True),
                    #         ),
                    #         err=True,
                    #     )
                    #     sys.exit(1)
    return str(path_to_python)


def ensure_virtualenv(three=None, python=None, site_packages=False):
    """Creates a virtualenv, if one doesn't exist."""

    def abort():
        sys.exit(1)

    global USING_DEFAULT_PYTHON
    if not project.virtualenv_exists:
        try:
            # Ensure environment variables are set properly.
            ensure_environment()
            # Ensure Python is available.
            python = ensure_python(three=three, python=python)
            # Create the virtualenv.
            # Abort if --system (or running in a virtualenv).
            if PIPENV_USE_SYSTEM:
                click.echo(
                    crayons.red(
                        'You are attempting to re-create a virtualenv that '
                        'Pipenv did not create. Aborting.'
                    )
                )
                sys.exit(1)
            do_create_virtualenv(python=python, site_packages=site_packages)
        except KeyboardInterrupt:
            # If interrupted, cleanup the virtualenv.
            cleanup_virtualenv(bare=False)
            sys.exit(1)
    # If --three, --two, or --python were passed...
    elif (python) or (three is not None) or (site_packages is not False):
        USING_DEFAULT_PYTHON = False
        # Ensure python is installed before deleting existing virtual env
        ensure_python(three=three, python=python)
        click.echo(crayons.red('Virtualenv already exists!'), err=True)
        # If VIRTUAL_ENV is set, there is a possibility that we are
        # going to remove the active virtualenv that the user cares
        # about, so confirm first.
        if 'VIRTUAL_ENV' in os.environ:
            if not (
                PIPENV_YES or
                click.confirm('Remove existing virtualenv?', default=True)
            ):
                abort()
        click.echo(
            crayons.normal(u'Removing existing virtualenv…', bold=True),
            err=True,
        )
        # Remove the virtualenv.
        cleanup_virtualenv(bare=True)
        # Call this function again.
        ensure_virtualenv(
            three=three, python=python, site_packages=site_packages
        )


def ensure_project(
    three=None,
    python=None,
    validate=True,
    system=False,
    warn=True,
    site_packages=False,
    deploy=False,
    skip_requirements=False,
):
    """Ensures both Pipfile and virtualenv exist for the project."""
    # Automatically use an activated virtualenv.
    if PIPENV_USE_SYSTEM:
        system = True
    if not project.pipfile_exists:
        project.touch_pipfile()
    # Skip virtualenv creation when --system was used.
    if not system:
        ensure_virtualenv(
            three=three, python=python, site_packages=site_packages
        )
        if warn:
            # Warn users if they are using the wrong version of Python.
            if project.required_python_version:
                finder = Finder()
                path_to_python = finder.which('python') or finder.which('py')
                if path_to_python and project.required_python_version not in (
                    str(path_to_python.as_python.version) or ''
                ):
                    click.echo(
                        '{0}: Your Pipfile requires {1} {2}, '
                        'but you are using {3} ({4}).'.format(
                            crayons.red('Warning', bold=True),
                            crayons.normal('python_version', bold=True),
                            crayons.blue(project.required_python_version),
                            crayons.blue(python_version(str(path_to_python))),
                            crayons.green(shorten_path(str(path_to_python))),
                        ),
                        err=True,
                    )
                    if not deploy:
                        click.echo(
                            '  {0} will surely fail.'
                            ''.format(crayons.red('$ pipenv check')),
                            err=True,
                        )
                    else:
                        click.echo(crayons.red('Deploy aborted.'), err=True)
                        sys.exit(1)
    # Ensure the Pipfile exists.
    ensure_pipfile(validate=validate, skip_requirements=skip_requirements, system=system)


def shorten_path(location, bold=False):
    """Returns a visually shorter representation of a given system path."""
    original = location
    short = os.sep.join(
        [
            s[0] if len(s) > (len('2long4')) else s
            for s in location.split(os.sep)
        ]
    )
    short = short.split(os.sep)
    short[-1] = original.split(os.sep)[-1]
    if bold:
        short[-1] = str(crayons.normal(short[-1], bold=True))
    return os.sep.join(short)


# return short
def do_where(virtualenv=False, bare=True):
    """Executes the where functionality."""
    if not virtualenv:
        location = project.pipfile_location
        # Shorten the virtual display of the path to the virtualenv.
        if not bare:
            location = shorten_path(location)
        if not location:
            click.echo(
                'No Pipfile present at project home. Consider running '
                '{0} first to automatically generate a Pipfile for you.'
                ''.format(crayons.green('`pipenv install`')),
                err=True,
            )
        elif not bare:
            click.echo(
                'Pipfile found at {0}.\n  Considering this to be the project home.'
                ''.format(crayons.green(location)),
                err=True,
            )
            pass
        else:
            click.echo(project.project_directory)
    else:
        location = project.virtualenv_location
        if not bare:
            click.echo(
                'Virtualenv location: {0}'.format(crayons.green(location)),
                err=True,
            )
        else:
            click.echo(location)


def do_install_dependencies(
    dev=False,
    only=False,
    bare=False,
    requirements=False,
    allow_global=False,
    ignore_hashes=False,
    skip_lock=False,
    verbose=False,
    concurrent=True,
    requirements_dir=None,
    pypi_mirror = False,
):
    """"Executes the install functionality.

    If requirements is True, simply spits out a requirements format to stdout.
    """

    def cleanup_procs(procs, concurrent):
        for c in procs:
            if concurrent:
                c.block()
            if 'Ignoring' in c.out:
                click.echo(crayons.yellow(c.out.strip()))
            if verbose:
                click.echo(crayons.blue(c.out or c.err))
            # The Installation failed...
            if c.return_code != 0:
                # Save the Failed Dependency for later.
                failed_deps_list.append((c.dep, c.ignore_hash))
                # Alert the user.
                click.echo(
                    '{0} {1}! Will try again.'.format(
                        crayons.red('An error occurred while installing'),
                        crayons.green(c.dep.split('--hash')[0].strip()),
                    )
                )

    if requirements:
        bare = True
    blocking = (not concurrent)
    # Load the lockfile if it exists, or if only is being used (e.g. lock is being used).
    if skip_lock or only or not project.lockfile_exists:
        if not bare:
            click.echo(
                crayons.normal(
                    u'Installing dependencies from Pipfile…', bold=True
                )
            )
            lockfile = split_file(project._lockfile)
    else:
        with open(project.lockfile_location) as f:
            lockfile = split_file(simplejson.load(f))
        if not bare:
            click.echo(
                crayons.normal(
                    u'Installing dependencies from Pipfile.lock ({0})…'.format(
                        lockfile['_meta'].get('hash', {}).get('sha256')[-6:]
                    ),
                    bold=True,
                )
            )
    # Allow pip to resolve dependencies when in skip-lock mode.
    no_deps = (not skip_lock)
    deps_list, dev_deps_list = merge_deps(
        lockfile,
        project,
        dev=dev,
        requirements=requirements,
        ignore_hashes=ignore_hashes,
        blocking=blocking,
        only=only,
    )
    failed_deps_list = []
    if requirements:
        # Comment out packages that shouldn't be included in
        # requirements.txt, for pip9.
        # Additional package selectors, specific to pip's --hash checking mode.
        for l in (deps_list, dev_deps_list):
            for i, dep in enumerate(l):
                l[i] = list(l[i])
                if '--hash' in l[i][0]:
                    l[i][0] = (l[i][0].split('--hash')[0].strip())
        index_args = prepare_pip_source_args(project.sources)
        index_args = ' '.join(index_args).replace(' -', '\n-')
        # Output only default dependencies
        click.echo(index_args)
        if not dev:
            click.echo('\n'.join(d[0] for d in sorted(deps_list)))
            sys.exit(0)
        # Output only dev dependencies
        if dev:
            click.echo('\n'.join(d[0] for d in sorted(dev_deps_list)))
            sys.exit(0)
    procs = []
    deps_list_bar = progress.bar(
        deps_list, label=INSTALL_LABEL if os.name != 'nt' else ''
    )
    for dep, ignore_hash, block in deps_list_bar:
        if len(procs) < PIPENV_MAX_SUBPROCESS:
            # Use a specific index, if specified.
            dep, index = split_argument(dep, short='i', long_='index', num=1)
            dep, extra_indexes = split_argument(dep, long_='extra-index-url')
            # Install the module.
            c = pip_install(
                dep,
                ignore_hashes=ignore_hash,
                allow_global=allow_global,
                no_deps=no_deps,
                verbose=verbose,
                block=block,
                index=index,
                requirements_dir=requirements_dir,
                extra_indexes=extra_indexes,
                pypi_mirror=pypi_mirror,
            )
            c.dep = dep
            c.ignore_hash = ignore_hash
            procs.append(c)
        if len(procs) >= PIPENV_MAX_SUBPROCESS or len(procs) == len(deps_list):
            cleanup_procs(procs, concurrent)
            procs = []
    cleanup_procs(procs, concurrent)
    # Iterate over the hopefully-poorly-packaged dependencies...
    if failed_deps_list:
        click.echo(
            crayons.normal(
                u'Installing initially–failed dependencies…', bold=True
            )
        )
        for dep, ignore_hash in progress.bar(
            failed_deps_list, label=INSTALL_LABEL2
        ):
            # Use a specific index, if specified.
            dep, index = split_argument(dep, short='i', long_='index', num=1)
            dep, extra_indexes = split_argument(dep, long_='extra-index-url')
            # Install the module.
            c = pip_install(
                dep,
                ignore_hashes=ignore_hash,
                allow_global=allow_global,
                no_deps=no_deps,
                verbose=verbose,
                index=index,
                requirements_dir=requirements_dir,
                extra_indexes=extra_indexes,
            )
            # The Installation failed...
            if c.return_code != 0:
                # We echo both c.out and c.err because pip returns error details on out.
                click.echo(crayons.blue(format_pip_output(c.out)))
                click.echo(crayons.blue(format_pip_error(c.err)), err=True)
                # Return the subprocess' return code.
                sys.exit(c.return_code)
            else:
                click.echo(
                    '{0} {1}{2}'.format(
                        crayons.green('Success installing'),
                        crayons.green(dep.split('--hash')[0].strip()),
                        crayons.green('!'),
                    )
                )


def convert_three_to_python(three, python):
    """Converts a Three flag into a Python flag, and raises customer warnings
    in the process, if needed.
    """
    if not python:
        if three is False:
            return '2'

        elif three is True:
            return '3'

    else:
        return python


def do_create_virtualenv(python=None, site_packages=False):
    """Creates a virtualenv."""
    click.echo(
        crayons.normal(u'Creating a virtualenv for this project…', bold=True),
        err=True,
    )
    click.echo(u'Pipfile: {0}'.format(
        crayons.red(project.pipfile_location, bold=True),
    ), err=True)
    # The user wants the virtualenv in the project.
    if project.is_venv_in_project():
        cmd = [
            sys.executable, '-m', 'virtualenv',
            project.virtualenv_location,
            '--prompt=({0})'.format(project.name),
        ]
        # Pass site-packages flag to virtualenv, if desired...
        if site_packages:
            cmd.append('--system-site-packages')
    else:
        # Default: use pew.
        cmd = [
            sys.executable,
            '-m',
            'pipenv.pew',
            'new',
            project.virtualenv_name,
            '-d',
            '-a',
            project.project_directory,
        ]
    # Default to using sys.executable, if Python wasn't provided.
    if not python:
        python = sys.executable
    click.echo(
        u'{0} {1} {3} {2}'.format(
            crayons.normal('Using', bold=True),
            crayons.red(python, bold=True),
            crayons.normal(u'to create virtualenv…', bold=True),
            crayons.green('({0})'.format(python_version(python))),
        ),
        err=True,
    )
    cmd = cmd + ['-p', python]
    # Actually create the virtualenv.
    with spinner():
        try:
            c = delegator.run(cmd, block=False, timeout=PIPENV_TIMEOUT)
        except OSError:
            click.echo(
                '{0}: it looks like {1} is not in your {2}. '
                'We cannot continue until this is resolved.'
                ''.format(
                    crayons.red('Warning', bold=True),
                    crayons.red(cmd[0]),
                    crayons.normal('PATH', bold=True),
                ),
                err=True,
            )
            sys.exit(1)
    click.echo(crayons.blue(c.out), err=True)
    # Enable site-packages, if desired...
    if not project.is_venv_in_project() and site_packages:
        click.echo(
            crayons.normal(u'Making site-packages available…', bold=True),
            err=True,
        )
        os.environ['VIRTUAL_ENV'] = project.virtualenv_location
        delegator.run('pipenv run pewtwo toggleglobalsitepackages')
        del os.environ['VIRTUAL_ENV']
    # Say where the virtualenv is.
    do_where(virtualenv=True, bare=False)


def parse_download_fname(fname, name):
    fname, fextension = os.path.splitext(fname)
    if fextension == '.whl':
        fname = '-'.join(fname.split('-')[:-3])
    if fname.endswith('.tar'):
        fname, _ = os.path.splitext(fname)
    # Substring out package name (plus dash) from file name to get version.
    version = fname[len(name) + 1:]
    # Ignore implicit post releases in version number.
    if '-' in version and version.split('-')[1].isdigit():
        version = version.split('-')[0]
    return version


def get_downloads_info(names_map, section):
    info = []
    p = project.parsed_pipfile
    for fname in os.listdir(project.download_location):
        # Get name from filename mapping.
        name = Requirement.from_line(names_map[fname]).name
        # Get the version info from the filenames.
        version = parse_download_fname(fname, name)
        # Get the hash of each file.
        cmd = '{0} hash "{1}"'.format(
            escape_grouped_arguments(str(which_pip())),
            os.sep.join([project.download_location, fname]),
        )
        c = delegator.run(cmd)
        hash = c.out.split('--hash=')[1].strip()
        # Verify we're adding the correct version from Pipfile
        # and not one from a dependency.
        specified_version = p[section].get(name, '')
        if is_required_version(version, specified_version):
            info.append(dict(name=name, version=version, hash=hash))
    return info


def do_lock(
    verbose=False,
    system=False,
    clear=False,
    pre=False,
    keep_outdated=False,
    write=True,
    pypi_mirror=None,
):
    """Executes the freeze functionality."""
    from .utils import get_vcs_deps
    cached_lockfile = {}
    if not pre:
        pre = project.settings.get('allow_prereleases')
    if keep_outdated:
        if not project.lockfile_exists:
            click.echo(
                '{0}: Pipfile.lock must exist to use --keep-outdated!'.format(
                    crayons.red('Warning', bold=True)
                )
            )
            sys.exit(1)
        cached_lockfile = project.lockfile_content
    # Create the lockfile.
    lockfile = project._lockfile
    # Cleanup lockfile.
    for section in ('default', 'develop'):
        for k, v in lockfile[section].copy().items():
            if not hasattr(v, 'keys'):
                del lockfile[section][k]
    # Ensure that develop inherits from default.
    dev_packages = project.dev_packages.copy()
    for dev_package in project.dev_packages:
        if dev_package in project.packages:
            dev_packages[dev_package] = project.packages[dev_package]
    # Resolve dev-package dependencies, with pip-tools.
    pip_freeze = delegator.run(
        '{0} freeze'.format(escape_grouped_arguments(str(which_pip(allow_global=system))))
    ).out
<<<<<<< HEAD
    sections = {
        'dev': {
            'packages': project.dev_packages,
            'vcs': project.vcs_dev_packages,
            'pipfile_key': 'dev_packages',
            'lockfile_key': 'develop',
            'log_string': 'dev-packages',
            'dev': True
        },
        'default': {
            'packages': project.packages,
            'vcs': project.vcs_packages,
            'pipfile_key': 'packages',
            'lockfile_key': 'default',
            'log_string': 'packages',
            'dev': False
        }
    }
    for section_name in ['dev', 'default']:
        settings = sections[section_name]
        if write:
            # Alert the user of progress.
            click.echo(
                u'{0} {1} {2}'.format(
                    crayons.normal('Locking'),
                    crayons.red('[{0}]'.format(settings['log_string'])),
                    crayons.normal('dependencies…'),
                ),
                err=True,
            )

        deps = convert_deps_to_pip(
            settings['packages'], project, r=False, include_index=True
        )
        results = venv_resolve_deps(
            deps,
            which=which,
            verbose=verbose,
            project=project,
            clear=clear,
            pre=pre,
            allow_global=system,
            pypi_mirror=pypi_mirror,
        )
        # Add dependencies to lockfile.
        for dep in results:
            is_top_level = dep['name'] in settings['packages']
            pipfile_entry = settings['packages'][dep['name']] if is_top_level else None
            dep_lockfile = clean_resolved_dep(dep, is_top_level=is_top_level, pipfile_entry=pipfile_entry)
            lockfile[settings['lockfile_key']].update(dep_lockfile)
        # Add refs for VCS installs.
        # TODO: be smarter about this.
        vcs_lines, vcs_lockfile = get_vcs_deps(
            project,
            pip_freeze,
            which=which,
            verbose=verbose,
            clear=clear,
            pre=pre,
            allow_global=system,
            dev=settings['dev']
=======
    deps = convert_deps_to_pip(
        dev_packages, project, r=False, include_index=True
    )
    results = venv_resolve_deps(
        deps,
        finder=Finder,
        verbose=verbose,
        project=project,
        clear=clear,
        pre=pre,
        allow_global=system,
        pypi_mirror=pypi_mirror,
    )
    # Add develop dependencies to lockfile.
    for dep in results:
        # Add version information to lockfile.
        lockfile['develop'].update(
            {dep['name']: {'version': '=={0}'.format(dep['version'])}}
        )
        # Add Hashes to lockfile
        lockfile['develop'][dep['name']]['hashes'] = dep['hashes']
        # Add index metadata to lockfile.
        if 'index' in dep:
            lockfile['develop'][dep['name']]['index'] = dep['index']
        # Add PEP 508 specifier metadata to lockfile if dep isnt top level
        # or top level dep doesn't itself have markers
        if 'markers' in dep:
            if dep['name'] in dev_packages and not any(key in dev_packages[dep['name']] for key in allowed_marker_keys):
                continue
            lockfile['develop'][dep['name']]['markers'] = dep['markers']
    # Add refs for VCS installs.
    # TODO: be smarter about this.
    vcs_dev_lines, vcs_dev_lockfiles = get_vcs_deps(project, pip_freeze, finder=Finder, verbose=verbose, clear=clear, pre=pre, allow_global=system, dev=True, pypi_mirror=pypi_mirror)
    for lf in vcs_dev_lockfiles:
        try:
            name = first(lf.keys())
        except AttributeError:
            continue
        if hasattr(lf[name], 'keys'):
            lockfile['develop'].update(lf)
    if write:
        # Alert the user of progress.
        click.echo(
            u'{0} {1} {2}'.format(
                crayons.normal('Locking'),
                crayons.red('[packages]'),
                crayons.normal('dependencies…'),
            ),
            err=True,
        )
    # Resolve package dependencies, with pip-tools.
    deps = convert_deps_to_pip(
        project.packages, project, r=False, include_index=True
    )
    results = venv_resolve_deps(
        deps,
        finder=Finder,
        verbose=verbose,
        project=project,
        clear=False,
        pre=pre,
        allow_global=system,
        pypi_mirror=pypi_mirror,
    )
    # Add default dependencies to lockfile.
    for dep in results:
        # Add version information to lockfile.
        pipfile_version = project.packages[dep['name']] if dep['name'] in project.packages else None
        if pipfile_version and hasattr(pipfile_version, 'keys') and any(k for k in ['file', 'path'] if k in pipfile_version):
            lockfile['default'].update(
                {dep['name']: dict(pipfile_version)}
            )
            continue
        lockfile['default'].update(
            {dep['name']: {'version': '=={0}'.format(dep['version'])}}
>>>>>>> 75334161
        )
        vcs_results = venv_resolve_deps(
            vcs_lines,
            which=which,
            verbose=verbose,
            project=project,
            clear=clear,
            pre=pre,
            allow_global=system,
            pypi_mirror=pypi_mirror,
        )
        for dep in vcs_results:
            if not hasattr(dep, 'keys') or not hasattr(dep['name'], 'keys'):
                continue
<<<<<<< HEAD
            is_top_level = dep['name'] in vcs_lockfile
            pipfile_entry = vcs_lockfile[dep['name']] if is_top_level else None
            dep_lockfile = clean_resolved_dep(dep, is_top_level=is_top_level, pipfile_entry=pipfile_entry)
            vcs_lockfile.update(dep_lockfile)
        lockfile[settings['lockfile_key']].update(vcs_lockfile)
=======
            lockfile['default'][dep['name']]['markers'] = dep['markers']
    # Add refs for VCS installs.
    # TODO: be smarter about this.
    _vcs_deps, vcs_lockfiles = get_vcs_deps(project, pip_freeze, finder=Finder, verbose=verbose, clear=clear, pre=pre, allow_global=system, dev=False, pypi_mirror=pypi_mirror)
    for lf in vcs_lockfiles:
        try:
            name = first(lf.keys())
        except AttributeError:
            continue
        if hasattr(lf[name], 'keys'):
            lockfile['default'].update(lf)

>>>>>>> 75334161
    # Support for --keep-outdated…
    if keep_outdated:
        for section_name, section in (
            ('default', project.packages), ('develop', project.dev_packages)
        ):
            for package_specified in section:
                norm_name = pep423_name(package_specified)
                if not is_pinned(section[package_specified]):
                    if norm_name in cached_lockfile[section_name]:
                        lockfile[section_name][norm_name] = cached_lockfile[
                            section_name
                        ][
                            norm_name
                        ]
    # Overwrite any develop packages with default packages.
    for default_package in lockfile['default']:
        if default_package in lockfile['develop']:
            lockfile['develop'][default_package] = lockfile['default'][
                default_package
            ]
    if write:
        project.write_lockfile(lockfile)
        click.echo(
            '{0}'.format(
                crayons.normal(
                    'Updated Pipfile.lock ({0})!'.format(
                        lockfile['_meta'].get('hash', {}).get('sha256')[-6:]
                    ),
                    bold=True,
                )
            ),
            err=True,
        )
    else:
        return lockfile


def activate_virtualenv(source=True):
    """Returns the string to activate a virtualenv."""
    # Suffix and source command for other shells.
    suffix = ''
    command = '.' if source else ''
    # Support for fish shell.
    if PIPENV_SHELL and 'fish' in PIPENV_SHELL:
        suffix = '.fish'
        command = 'source'
    # Support for csh shell.
    if PIPENV_SHELL and 'csh' in PIPENV_SHELL:
        suffix = '.csh'
        command = 'source'
    # Escape any spaces located within the virtualenv path to allow
    # for proper activation.
    venv_location = project.virtualenv_location.replace(' ', r'\ ')
    if source:
        return '{2} {0}/bin/activate{1}'.format(venv_location, suffix, command)

    else:
        return '{0}/bin/activate'.format(venv_location)


def do_activate_virtualenv(bare=False):
    """Executes the activate virtualenv functionality."""
    # Check for environment marker, and skip if it's set.
    if 'PIPENV_ACTIVE' not in os.environ:
        if not bare:
            click.echo(
                'To activate this project\'s virtualenv, run the following:\n $ {0}'.format(
                    crayons.red('pipenv shell')
                )
            )
        else:
            click.echo(activate_virtualenv())


def do_purge(bare=False, downloads=False, allow_global=False, verbose=False):
    """Executes the purge functionality."""
    if downloads:
        if not bare:
            click.echo(
                crayons.normal(u'Clearing out downloads directory…', bold=True)
            )
        shutil.rmtree(project.download_location)
        return

    freeze = delegator.run(
        '{0} freeze'.format(
            escape_grouped_arguments(str(which_pip(allow_global=allow_global)))
        )
    ).out
    # Remove comments from the output, if any.
    installed = [
        line
        for line in freeze.splitlines()
        if not line.lstrip().startswith('#')
    ]
    # Remove setuptools and friends from installed, if present.
    for package_name in BAD_PACKAGES:
        for i, package in enumerate(installed):
            if package.startswith(package_name):
                del installed[i]
    actually_installed = []
    for package in installed:
        try:
            dep = Requirement.from_line(package)
        except AssertionError:
            dep = None
        if dep and not dep.is_vcs and not dep.editable:
            dep = dep.name
            actually_installed.append(dep)
    if not bare:
        click.echo(
            u'Found {0} installed package(s), purging…'.format(
                len(actually_installed)
            )
        )
    command = '{0} uninstall {1} -y'.format(
        escape_grouped_arguments(str(which_pip(allow_global=allow_global))),
        ' '.join(actually_installed),
    )
    if verbose:
        click.echo('$ {0}'.format(command))
    c = delegator.run(command)
    if not bare:
        click.echo(crayons.blue(c.out))
        click.echo(crayons.green('Environment now purged and fresh!'))


def do_init(
    dev=False,
    requirements=False,
    allow_global=False,
    ignore_pipfile=False,
    skip_lock=False,
    verbose=False,
    system=False,
    concurrent=True,
    deploy=False,
    pre=False,
    keep_outdated=False,
    requirements_dir=None,
    pypi_mirror=None,
):
    """Executes the init functionality."""
    if not system:
        if not project.virtualenv_exists:
            try:
                do_create_virtualenv()
            except KeyboardInterrupt:
                cleanup_virtualenv(bare=False)
                sys.exit(1)
    # Ensure the Pipfile exists.
    ensure_pipfile(system=system)
    if not requirements_dir:
        requirements_dir = TemporaryDirectory(
            suffix='-requirements', prefix='pipenv-'
        )
    # Write out the lockfile if it doesn't exist, but not if the Pipfile is being ignored
    if (project.lockfile_exists and not ignore_pipfile) and not skip_lock:
        old_hash = project.get_lockfile_hash()
        new_hash = project.calculate_pipfile_hash()
        if new_hash != old_hash:
            if deploy:
                click.echo(
                    crayons.red(
                        'Your Pipfile.lock ({0}) is out of date. Expected: ({1}).'.format(
                            old_hash[-6:], new_hash[-6:]
                        )
                    )
                )
                click.echo(
                    crayons.normal('Aborting deploy.', bold=True), err=True
                )
                requirements_dir.cleanup()
                sys.exit(1)
            elif system or allow_global:
                click.echo(
                    crayons.red(
                        u'Pipfile.lock ({0}) out of date, but installation '
                        u'uses {1}... re-building lockfile must happen in '
                        u'isolation. Please rebuild lockfile in a virtualenv. '
                        u'Continuing anyway...'.format(
                            crayons.white(old_hash[-6:]),
                            crayons.white('--system')
                        ),
                        bold=True,
                    ),
                    err=True,
                )
            else:
                click.echo(
                    crayons.red(
                        u'Pipfile.lock ({0}) out of date, updating to ({1})…'.format(
                            old_hash[-6:], new_hash[-6:]
                        ),
                        bold=True,
                    ),
                    err=True,
                )
                do_lock(system=system, pre=pre, keep_outdated=keep_outdated, pypi_mirror=pypi_mirror)
    # Write out the lockfile if it doesn't exist.
    if not project.lockfile_exists and not skip_lock:
        # Unless we're in a virtualenv not managed by pipenv, abort if we're
        # using the system's python.
        if (system or allow_global) and not PIPENV_VIRTUALENV:
            click.echo(
                '{0}: --system is intended to be used for Pipfile installation, '
                'not installation of specific packages. Aborting.'.format(
                    crayons.red('Warning', bold=True)
                ),
                err=True,
            )
            click.echo('See also: --deploy flag.', err=True)
            requirements_dir.cleanup()
            sys.exit(1)
        else:
            click.echo(
                crayons.normal(u'Pipfile.lock not found, creating…', bold=True),
                err=True,
            )
            do_lock(
                system=system,
                pre=pre,
                keep_outdated=keep_outdated,
                verbose=verbose,
                pypi_mirror=pypi_mirror,
            )
    do_install_dependencies(
        dev=dev,
        requirements=requirements,
        allow_global=allow_global,
        skip_lock=skip_lock,
        verbose=verbose,
        concurrent=concurrent,
        requirements_dir=requirements_dir.name,
        pypi_mirror=pypi_mirror,
    )
    requirements_dir.cleanup()
    # Activate virtualenv instructions.
    if not allow_global and not deploy:
        do_activate_virtualenv()


def pip_install(
    package_name=None,
    r=None,
    allow_global=False,
    ignore_hashes=False,
    no_deps=True,
    verbose=False,
    block=True,
    index=None,
    pre=False,
    selective_upgrade=False,
    requirements_dir=None,
    extra_indexes=None,
    pypi_mirror = None,
):
    from notpip._internal import logger as piplogger
    from notpip._vendor.pyparsing import ParseException

    if verbose:
        click.echo(
            crayons.normal('Installing {0!r}'.format(package_name), bold=True),
            err=True,
        )
        piplogger.setLevel(logging.INFO)
    # Create files for hash mode.
    if not package_name.startswith('-e ') and (not ignore_hashes) and (
        r is None
    ):
        fd, r = tempfile.mkstemp(
            prefix='pipenv-', suffix='-requirement.txt', dir=requirements_dir
        )
        with os.fdopen(fd, 'w') as f:
            f.write(package_name)
    # Install dependencies when a package is a VCS dependency.
    try:
        req = Requirement.from_line(
            package_name.split('--hash')[0].split('--trusted-host')[0]
        ).vcs
    except (ParseException, ValueError) as e:
        click.echo('{0}: {1}'.format(crayons.red('WARNING'), e), err=True)
        click.echo(
            '{0}... You will have to reinstall any packages that failed to install.'.format(
                crayons.red('ABORTING INSTALL')
            ),
            err=True,
        )
        click.echo(
            'You may have to manually run {0} when you are finished.'.format(
                crayons.normal('pipenv lock', bold=True)
            )
        )
        sys.exit(1)
    if req:
        no_deps = False
        # Don't specify a source directory when using --system.
        if not allow_global and ('PIP_SRC' not in os.environ):
            src = '--src {0}'.format(
                escape_grouped_arguments(project.virtualenv_src_location)
            )
        else:
            src = ''
    else:
        src = ''

    # Try installing for each source in project.sources.
    if index:
        if not is_valid_url(index):
            index = project.find_source(index).get('url')
        sources = [{'url': index}]
        if extra_indexes:
            if isinstance(extra_indexes, six.string_types):
                extra_indexes = [extra_indexes]
            for idx in extra_indexes:
                try:
                    extra_src = project.find_source(idx).get('url')
                except SourceNotFound:
                    extra_src = idx
                if extra_src != index:
                    sources.append({'url': extra_src})
        else:
            for idx in project.pipfile_sources:
                if idx['url'] != sources[0]['url']:
                    sources.append({'url': idx['url']})
    else:
        sources = project.pipfile_sources
    if pypi_mirror:
        sources = [create_mirror_source(pypi_mirror) if is_pypi_url(source['url']) else source for source in sources]
    if package_name.startswith('-e '):
        install_reqs = ' -e "{0}"'.format(package_name.split('-e ')[1])
    elif r:
        install_reqs = ' -r {0}'.format(escape_grouped_arguments(r))
    else:
        install_reqs = ' "{0}"'.format(package_name)
    # Skip hash-checking mode, when appropriate.
    if r:
        with open(r) as f:
            if '--hash' not in f.read():
                ignore_hashes = True
    else:
        if '--hash' not in install_reqs:
            ignore_hashes = True
    verbose_flag = '--verbose' if verbose else ''
    if not ignore_hashes:
        install_reqs += ' --require-hashes'
    no_deps = '--no-deps' if no_deps else ''
    pre = '--pre' if pre else ''
    quoted_pip = str(which_pip(allow_global=allow_global))
    quoted_pip = escape_grouped_arguments(str(quoted_pip))
    upgrade_strategy = '--upgrade --upgrade-strategy=only-if-needed' if selective_upgrade else ''
    pip_command = '{0} install {4} {5} {6} {7} {3} {1} {2} --exists-action w'.format(
        quoted_pip,
        install_reqs,
        ' '.join(prepare_pip_source_args(sources)),
        no_deps,
        pre,
        src,
        verbose_flag,
        upgrade_strategy,
    )
    if verbose:
        click.echo('$ {0}'.format(pip_command), err=True)
    cache_dir = Path(PIPENV_CACHE_DIR)
    pip_config = {
        'PIP_CACHE_DIR': fs_str(cache_dir.as_posix()),
        'PIP_WHEEL_DIR': fs_str(cache_dir.joinpath('wheels').as_posix()),
        'PIP_DESTINATION_DIR': fs_str(cache_dir.joinpath('pkgs').as_posix()),
    }
    c = delegator.run(pip_command, block=block, env=pip_config)
    return c


def pip_download(package_name):
    cache_dir = Path(PIPENV_CACHE_DIR)
    pip_config = {
        'PIP_CACHE_DIR': fs_str(cache_dir.as_posix()),
        'PIP_WHEEL_DIR': fs_str(cache_dir.joinpath('wheels').as_posix()),
        'PIP_DESTINATION_DIR': fs_str(cache_dir.joinpath('pkgs').as_posix()),
    }
    for source in project.sources:
        cmd = '{0} download "{1}" -i {2} -d {3}'.format(
            escape_grouped_arguments(str(which_pip())),
            package_name,
            source['url'],
            project.download_location,
        )
        c = delegator.run(cmd, env=pip_config)
        if c.return_code == 0:
            break

    return c


def which_pip(allow_global=False):
    """Returns the location of virtualenv-installed pip."""
    if allow_global:
        if 'VIRTUAL_ENV' in os.environ:
            finder = Finder(path=os.environ['VIRTUAL_ENV'])
            return finder.which('pip')

        finder = Finder(system=True)
        for p in ('pip', 'pip3', 'pip2'):
            where = finder.which(p)
            if where:
                return where

    return Finder().which('pip')


def system_which(command, mult=False):
    """Emulates the system's which. Returns None if not found."""
    _which = 'which -a' if not os.name == 'nt' else 'where'
    c = delegator.run('{0} {1}'.format(_which, command))
    try:
        # Which Not found...
        if c.return_code == 127:
            click.echo(
                '{}: the {} system utility is required for Pipenv to find Python installations properly.'
                '\n  Please install it.'.format(
                    crayons.red('Warning', bold=True), crayons.red(_which)
                ),
                err=True,
            )
        assert c.return_code == 0
    except AssertionError:
        return None if not mult else []

    result = c.out.strip() or c.err.strip()
    if mult:
        return result.split('\n')

    else:
        return result.split('\n')[0]


def format_help(help):
    """Formats the help string."""
    help = help.replace('Options:', str(crayons.normal('Options:', bold=True)))
    help = help.replace(
        'Usage: pipenv',
        str('Usage: {0}'.format(crayons.normal('pipenv', bold=True))),
    )
    help = help.replace('  check', str(crayons.red('  check', bold=True)))
    help = help.replace('  clean', str(crayons.red('  clean', bold=True)))
    help = help.replace('  graph', str(crayons.red('  graph', bold=True)))
    help = help.replace(
        '  install', str(crayons.magenta('  install', bold=True))
    )
    help = help.replace('  lock', str(crayons.green('  lock', bold=True)))
    help = help.replace('  open', str(crayons.red('  open', bold=True)))
    help = help.replace('  run', str(crayons.yellow('  run', bold=True)))
    help = help.replace('  shell', str(crayons.yellow('  shell', bold=True)))
    help = help.replace('  sync', str(crayons.green('  sync', bold=True)))
    help = help.replace(
        '  uninstall', str(crayons.magenta('  uninstall', bold=True))
    )
    help = help.replace('  update', str(crayons.green('  update', bold=True)))
    additional_help = """
Usage Examples:
   Create a new project using Python 3.6, specifically:
   $ {1}

   Install all dependencies for a project (including dev):
   $ {2}

   Create a lockfile containing pre-releases:
   $ {6}

   Show a graph of your installed dependencies:
   $ {4}

   Check your installed dependencies for security vulnerabilities:
   $ {7}

   Install a local setup.py into your virtual environment/Pipfile:
   $ {5}

   Use a lower-level pip command:
   $ {8}

Commands:""".format(
        crayons.red('pipenv --three'),
        crayons.red('pipenv --python 3.6'),
        crayons.red('pipenv install --dev'),
        crayons.red('pipenv lock'),
        crayons.red('pipenv graph'),
        crayons.red('pipenv install -e .'),
        crayons.red('pipenv lock --pre'),
        crayons.red('pipenv check'),
        crayons.red('pipenv run pip freeze'),
    )
    help = help.replace('Commands:', additional_help)
    return help


def format_pip_error(error):
    error = error.replace(
        'Expected', str(crayons.green('Expected', bold=True))
    )
    error = error.replace('Got', str(crayons.red('Got', bold=True)))
    error = error.replace(
        'THESE PACKAGES DO NOT MATCH THE HASHES FROM THE REQUIREMENTS FILE',
        str(
            crayons.red(
                'THESE PACKAGES DO NOT MATCH THE HASHES FROM Pipfile.lock!',
                bold=True,
            )
        ),
    )
    error = error.replace(
        'someone may have tampered with them',
        str(crayons.red('someone may have tampered with them')),
    )
    error = error.replace(
        'option to pip install', 'option to \'pipenv install\''
    )
    return error


def format_pip_output(out, r=None):

    def gen(out):
        for line in out.split('\n'):
            # Remove requirements file information from pip9 output.
            if '(from -r' in line:
                yield line[: line.index('(from -r')]

            else:
                yield line

    out = '\n'.join([l for l in gen(out)])
    return out


def warn_in_virtualenv():
    if PIPENV_USE_SYSTEM:
        # Only warn if pipenv isn't already active.
        if 'PIPENV_ACTIVE' not in os.environ:
            click.echo(
                '{0}: Pipenv found itself running within a virtual environment, '
                'so it will automatically use that environment, instead of '
                'creating its own for any project. You can set '
                '{1} to force pipenv to ignore that environment and create '
                'its own instead.'.format(
                    crayons.green('Courtesy Notice'),
                    crayons.normal('PIPENV_IGNORE_VIRTUALENVS=1', bold=True),
                ),
                err=True,
            )


def ensure_lockfile(keep_outdated=False, pypi_mirror=None):
    """Ensures that the lockfile is up–to–date."""
    if not keep_outdated:
        keep_outdated = project.settings.get('keep_outdated')
    # Write out the lockfile if it doesn't exist, but not if the Pipfile is being ignored
    if project.lockfile_exists:
        old_hash = project.get_lockfile_hash()
        new_hash = project.calculate_pipfile_hash()
        if new_hash != old_hash:
            click.echo(
                crayons.red(
                    u'Pipfile.lock ({0}) out of date, updating to ({1})…'.format(
                        old_hash[-6:], new_hash[-6:]
                    ),
                    bold=True,
                ),
                err=True,
            )
            do_lock(keep_outdated=keep_outdated, pypi_mirror=pypi_mirror)
    else:
        do_lock(keep_outdated=keep_outdated, pypi_mirror=pypi_mirror)


def do_py(system=False):
    try:
        finder = Finder(system=system)
        click.echo(str(finder.which('python')))
    except AttributeError:
        click.echo(crayons.red('No project found!'))


def do_outdated(pypi_mirror=None):
    packages = {}
    finder = Finder()
    results = delegator.run('{0} freeze'.format(str(finder.which('pip')))).out.strip(
    ).split(
        '\n'
    )
    results = filter(bool, results)
    for result in results:
        dep = Requirement.from_line(result)
        packages.update(dep.as_pipfile())
    updated_packages = {}
    lockfile = do_lock(write=False, pypi_mirror=pypi_mirror)
    for section in ('develop', 'default'):
        for package in lockfile[section]:
            try:
                updated_packages[package] = lockfile[section][package][
                    'version'
                ]
            except KeyError:
                pass
    outdated = []
    for package in packages:
        norm_name = pep423_name(package)
        if norm_name in updated_packages:
            if updated_packages[norm_name] != packages[package]:
                outdated.append(
                    (package, updated_packages[norm_name], packages[package])
                )
    for package, new_version, old_version in outdated:
        click.echo(
            'Package {0!r} out–of–date: {1!r} installed, {2!r} available.'.format(
                package, old_version, new_version
            )
        )
    sys.exit(bool(outdated))


def do_install(
    package_name=False,
    more_packages=False,
    dev=False,
    three=False,
    python=False,
    pypi_mirror=None,
    system=False,
    lock=True,
    ignore_pipfile=False,
    skip_lock=False,
    verbose=False,
    requirements=False,
    sequential=False,
    pre=False,
    code=False,
    deploy=False,
    keep_outdated=False,
    selective_upgrade=False,
):
    from notpip._internal.exceptions import PipError

    requirements_directory = TemporaryDirectory(
        suffix='-requirements', prefix='pipenv-'
    )
    if selective_upgrade:
        keep_outdated = True
    more_packages = more_packages or []
    # Don't search for requirements.txt files if the user provides one
    if requirements or package_name or project.pipfile_exists:
        skip_requirements = True
    concurrent = (not sequential)
    # Ensure that virtualenv is available.
    ensure_project(
        three=three,
        python=python,
        system=system,
        warn=True,
        deploy=deploy,
        skip_requirements=skip_requirements,
    )
    # Load the --pre settings from the Pipfile.
    if not pre:
        pre = project.settings.get('allow_prereleases')
    if not keep_outdated:
        keep_outdated = project.settings.get('keep_outdated')
    remote = requirements and is_valid_url(requirements)
    # Warn and exit if --system is used without a pipfile.
    if system and package_name and not PIPENV_VIRTUALENV:
        click.echo(
            '{0}: --system is intended to be used for Pipfile installation, '
            'not installation of specific packages. Aborting.'.format(
                crayons.red('Warning', bold=True)
            ),
            err=True,
        )
        click.echo('See also: --deploy flag.', err=True)
        requirements_directory.cleanup()
        sys.exit(1)
    # Automatically use an activated virtualenv.
    if PIPENV_USE_SYSTEM:
        system = True
    # Check if the file is remote or not
    if remote:
        fd, temp_reqs = tempfile.mkstemp(
            prefix='pipenv-',
            suffix='-requirement.txt',
            dir=requirements_directory.name,
        )
        requirements_url = requirements
        # Download requirements file
        click.echo(
            crayons.normal(
                u'Remote requirements file provided! Downloading…', bold=True
            ),
            err=True,
        )
        try:
            download_file(requirements, temp_reqs)
        except IOError:
            click.echo(
                crayons.red(
                    u'Unable to find requirements file at {0}.'.format(
                        crayons.normal(requirements)
                    )
                ),
                err=True,
            )
            requirements_directory.cleanup()
            sys.exit(1)
        # Replace the url with the temporary requirements file
        requirements = temp_reqs
        remote = True
    if requirements:
        error, traceback = None, None
        click.echo(
            crayons.normal(
                u'Requirements file provided! Importing into Pipfile…',
                bold=True,
            ),
            err=True,
        )
        try:
            import_requirements(r=project.path_to(requirements), dev=dev)
        except (UnicodeDecodeError, PipError) as e:
            # Don't print the temp file path if remote since it will be deleted.
            req_path = requirements_url if remote else project.path_to(
                requirements
            )
            error = (
                u'Unexpected syntax in {0}. Are you sure this is a '
                'requirements.txt style file?'.format(req_path)
            )
            traceback = e
        except AssertionError as e:
            error = (
                u'Requirements file doesn\'t appear to exist. Please ensure the file exists in your '
                'project directory or you provided the correct path.'
            )
            traceback = e
        finally:
            # If requirements file was provided by remote url delete the temporary file
            if remote:
                os.close(fd)  # Close for windows to allow file cleanup.
                os.remove(project.path_to(temp_reqs))
            if error and traceback:
                click.echo(crayons.red(error))
                click.echo(crayons.blue(str(traceback)), err=True)
                requirements_directory.cleanup()
                sys.exit(1)
    if code:
        click.echo(
            crayons.normal(
                u'Discovering imports from local codebase…', bold=True
            )
        )
        for req in import_from_code(code):
            click.echo('  Found {0}!'.format(crayons.green(req)))
            project.add_package_to_pipfile(req)
    # Capture -e argument and assign it to following package_name.
    more_packages = list(more_packages)
    if package_name == '-e':
        package_name = ' '.join([package_name, more_packages.pop(0)])
    # capture indexes and extra indexes
    line = [package_name] + more_packages
    index_indicators = ['-i', '--index', '--extra-index-url']
    index, extra_indexes = None, None
    if more_packages and any(more_packages[0].startswith(s) for s in index_indicators):
        line, index = split_argument(' '.join(line), short='i', long_='index', num=1)
        line, extra_indexes = split_argument(line, long_='extra-index-url')
        package_names = line.split()
        package_name = package_names[0]
        if len(package_names) > 1:
            more_packages = package_names[1:]
        else:
            more_packages = []
    # Capture . argument and assign it to nothing
    if package_name == '.':
        package_name = False
    # Install editable local packages before locking - this gives us access to dist-info
    if project.pipfile_exists and (
        not project.lockfile_exists or not project.virtualenv_exists
    ):
        section = project.editable_packages if not dev else project.editable_dev_packages
        for package in section.keys():
            converted = convert_deps_to_pip(
                {package: section[package]}, project=project, r=False
            )
            if not package_name:
                if converted:
                    package_name = converted.pop(0)
            if converted:
                more_packages.extend(converted)
    # Allow more than one package to be provided.
    package_names = [package_name] + more_packages
    # Install all dependencies, if none was provided.
    if package_name is False:
        # Update project settings with pre preference.
        if pre:
            project.update_settings({'allow_prereleases': pre})
        do_init(
            dev=dev,
            allow_global=system,
            ignore_pipfile=ignore_pipfile,
            system=system,
            skip_lock=skip_lock,
            verbose=verbose,
            concurrent=concurrent,
            deploy=deploy,
            pre=pre,
            requirements_dir=requirements_directory,
            pypi_mirror=pypi_mirror,
        )
        requirements_directory.cleanup()
        sys.exit(0)
    # Support for --selective-upgrade.
    if selective_upgrade:
        for i, package_name in enumerate(package_names[:]):
            section = project.packages if not dev else project.dev_packages
            package = Requirement.from_line(package_name)
            package__name, package__val = package.pipfile_entry
            try:
                if not is_star(section[package__name]) and is_star(
                    package__val
                ):
                    # Support for VCS dependencies.
                    package_names[i] = convert_deps_to_pip(
                        {package_name: section[package__name]},
                        project=project,
                        r=False,
                    )[
                        0
                    ]
            except KeyError:
                pass
    for package_name in package_names:
        click.echo(
            crayons.normal(
                u'Installing {0}…'.format(
                    crayons.green(package_name, bold=True)
                ),
                bold=True,
            )
        )
        # pip install:
        with spinner():
            c = pip_install(
                package_name,
                ignore_hashes=True,
                allow_global=system,
                selective_upgrade=selective_upgrade,
                no_deps=False,
                verbose=verbose,
                pre=pre,
                requirements_dir=requirements_directory.name,
                index=index,
                extra_indexes=extra_indexes,
                pypi_mirror=pypi_mirror,
            )
            # Warn if --editable wasn't passed.
            try:
                converted = Requirement.from_line(package_name)
            except ValueError as e:
                click.echo('{0}: {1}'.format(crayons.red('WARNING'), e))
                requirements_directory.cleanup()
                sys.exit(1)
            if converted.is_vcs and not converted.editable:
                click.echo(
                    '{0}: You installed a VCS dependency in non–editable mode. '
                    'This will work fine, but sub-dependencies will not be resolved by {1}.'
                    '\n  To enable this sub–dependency functionality, specify that this dependency is editable.'
                    ''.format(
                        crayons.red('Warning', bold=True),
                        crayons.red('$ pipenv lock'),
                    )
                )
        click.echo(crayons.blue(format_pip_output(c.out)))
        # Ensure that package was successfully installed.
        try:
            assert c.return_code == 0
        except AssertionError:
            click.echo(
                '{0} An error occurred while installing {1}!'.format(
                    crayons.red('Error: ', bold=True),
                    crayons.green(package_name),
                ),
                err=True,
            )
            click.echo(crayons.blue(format_pip_error(c.err)), err=True)
            if 'setup.py egg_info' in c.err:
                click.echo(
                    "This is likely caused by a bug in {0}. "
                    "Report this to its maintainers.".format(
                        crayons.green(package_name),
                    ),
                    err=True,
                )
            requirements_directory.cleanup()
            sys.exit(1)
        click.echo(
            '{0} {1} {2} {3}{4}'.format(
                crayons.normal('Adding', bold=True),
                crayons.green(package_name, bold=True),
                crayons.normal("to Pipfile's", bold=True),
                crayons.red(
                    '[dev-packages]' if dev else '[packages]', bold=True
                ),
                crayons.normal('…', bold=True),
            )
        )
        # Add the package to the Pipfile.
        try:
            project.add_package_to_pipfile(package_name, dev)
        except ValueError as e:
            click.echo(
                '{0} {1}'.format(
                    crayons.red('ERROR (PACKAGE NOT INSTALLED):'), e
                )
            )
        # Update project settings with pre preference.
        if pre:
            project.update_settings({'allow_prereleases': pre})
    if lock and not skip_lock:
        do_init(
            dev=dev,
            system=system,
            allow_global=system,
            concurrent=concurrent,
            verbose=verbose,
            keep_outdated=keep_outdated,
            requirements_dir=requirements_directory,
            deploy=deploy,
            pypi_mirror=pypi_mirror,
        )
        requirements_directory.cleanup()


def do_uninstall(
    package_name=False,
    more_packages=False,
    three=None,
    python=False,
    system=False,
    lock=False,
    all_dev=False,
    all=False,
    verbose=False,
    keep_outdated=False,
    pypi_mirror=None,
):
    # Automatically use an activated virtualenv.
    if PIPENV_USE_SYSTEM:
        system = True
    # Ensure that virtualenv is available.
    ensure_project(three=three, python=python)
    package_names = (package_name,) + more_packages
    pipfile_remove = True
    # Un-install all dependencies, if --all was provided.
    if all is True:
        click.echo(
            crayons.normal(
                u'Un-installing all packages from virtualenv…', bold=True
            )
        )
        do_purge(allow_global=system, verbose=verbose)
        sys.exit(0)
    # Uninstall [dev-packages], if --dev was provided.
    if all_dev:
        if 'dev-packages' not in project.parsed_pipfile:
            click.echo(
                crayons.normal(
                    'No {0} to uninstall.'.format(
                        crayons.red('[dev-packages]')
                    ),
                    bold=True,
                )
            )
            sys.exit(0)
        click.echo(
            crayons.normal(
                u'Un-installing {0}…'.format(crayons.red('[dev-packages]')),
                bold=True,
            )
        )
        package_names = project.parsed_pipfile['dev-packages']
        package_names = package_names.keys()
    if package_name is False and not all_dev:
        click.echo(crayons.red('No package provided!'), err=True)
        sys.exit(1)
    for package_name in package_names:
        click.echo(u'Un-installing {0}…'.format(crayons.green(package_name)))
        cmd = '{0} uninstall {1} -y'.format(
            escape_grouped_arguments(str(which_pip(allow_global=system))),
            package_name,
        )
        if verbose:
            click.echo('$ {0}'.format(cmd))
        c = delegator.run(cmd)
        click.echo(crayons.blue(c.out))
        if pipfile_remove:
            in_packages = project.get_package_name_in_pipfile(
                package_name, dev=False)
            in_dev_packages = project.get_package_name_in_pipfile(
                package_name, dev=True)
            if not in_dev_packages and not in_packages:
                click.echo(
                    'No package {0} to remove from Pipfile.'.format(
                        crayons.green(package_name)
                    )
                )
                continue

            click.echo(
                u'Removing {0} from Pipfile…'.format(
                    crayons.green(package_name)
                )
            )
            # Remove package from both packages and dev-packages.
            project.remove_package_from_pipfile(package_name, dev=True)
            project.remove_package_from_pipfile(package_name, dev=False)
    if lock:
        do_lock(system=system, keep_outdated=keep_outdated, pypi_mirror=pypi_mirror)


def do_shell(three=None, python=False, fancy=False, shell_args=None):
    from .patched.pew import pew

    # Ensure that virtualenv is available.
    ensure_project(three=three, python=python, validate=False)
    # Set an environment variable, so we know we're in the environment.
    os.environ['PIPENV_ACTIVE'] = '1'
    compat = (not fancy)
    # Support shell compatibility mode.
    if PIPENV_SHELL_FANCY:
        compat = False
    # Compatibility mode:
    if compat:
        if PIPENV_SHELL:
            shell = os.path.abspath(PIPENV_SHELL)
        else:
            click.echo(
                crayons.red(
                    'Please ensure that the {0} environment variable '
                    'is set before activating shell.'.format(
                        crayons.normal('SHELL', bold=True)
                    )
                ),
                err=True,
            )
            sys.exit(1)
        click.echo(
            crayons.normal(
                'Spawning environment shell ({0}). Use {1} to leave.'.format(
                    crayons.red(shell), crayons.normal("'exit'", bold=True)
                ),
                bold=True,
            ),
            err=True,
        )
        cmd = "{0} -i'".format(shell)
        args = []
    # Standard (properly configured shell) mode:
    else:
        if project.is_venv_in_project():
            # use .venv as the target virtualenv name
            workon_name = '.venv'
        else:
            workon_name = project.virtualenv_name
        cmd = sys.executable
        args = ['-m', 'pipenv.pew', 'workon', workon_name]
    # Grab current terminal dimensions to replace the hardcoded default
    # dimensions of pexpect
    terminal_dimensions = get_terminal_size()
    try:
        with temp_environ():
            if project.is_venv_in_project():
                os.environ['WORKON_HOME'] = project.project_directory
            c = pexpect.spawn(
                cmd,
                args,
                dimensions=(
                    terminal_dimensions.lines, terminal_dimensions.columns
                ),
            )
    # Windows!
    except AttributeError:
        # import subprocess
        # Tell pew to use the project directory as its workon_home
        with temp_environ():
            if project.is_venv_in_project():
                os.environ['WORKON_HOME'] = project.project_directory
            pew.workon_cmd([workon_name])
            sys.exit(0)
    # Activate the virtualenv if in compatibility mode.
    if compat:
        c.sendline(activate_virtualenv())
    # Send additional arguments to the subshell.
    if shell_args:
        c.sendline(' '.join(shell_args))

    # Handler for terminal resizing events
    # Must be defined here to have the shell process in its context, since we
    # can't pass it as an argument
    def sigwinch_passthrough(sig, data):
        terminal_dimensions = get_terminal_size()
        c.setwinsize(terminal_dimensions.lines, terminal_dimensions.columns)

    signal.signal(signal.SIGWINCH, sigwinch_passthrough)
    # Interact with the new shell.
    c.interact(escape_character=None)
    c.close()
    sys.exit(c.exitstatus)


def inline_activate_virtualenv():
    if project.virtualenv_exists:
        bin_dir = 'Scripts' if os.name == 'nt' else 'bin'
        search = os.path.join(project.virtualenv_location, bin_dir)
        finder = Finder(path=search)
    else:
        finder = Finder()
    try:
        activate_this = str(finder.which('activate_this.py'))
        with open(activate_this) as f:
            code = compile(f.read(), activate_this, 'exec')
            exec(code, dict(__file__=activate_this))
    # Catch all errors, just in case.
    except Exception:
        click.echo(
            u'{0}: There was an unexpected error while activating your virtualenv. Continuing anyway…'
            ''.format(crayons.red('Warning', bold=True)),
            err=True,
        )


def do_run_nt(script):
    import subprocess
    p = subprocess.Popen(script.cmdify(), shell=True, universal_newlines=True)
    p.communicate()
    sys.exit(p.returncode)


def do_run_posix(script, command):
    command_path = system_which(script.command)
    if not command_path:
        if project.has_script(command):
            click.echo(
                '{0}: the command {1} (from {2}) could not be found within {3}.'
                ''.format(
                    crayons.red('Error', bold=True),
                    crayons.red(script.command),
                    crayons.normal(command, bold=True),
                    crayons.normal('PATH', bold=True),
                ),
                err=True,
            )
        else:
            click.echo(
                '{0}: the command {1} could not be found within {2} or Pipfile\'s {3}.'
                ''.format(
                    crayons.red('Error', bold=True),
                    crayons.red(command),
                    crayons.normal('PATH', bold=True),
                    crayons.normal('[scripts]', bold=True),
                ),
                err=True,
            )
        sys.exit(1)
    os.execl(command_path, command_path, *script.args)


def do_run(command, args, three=None, python=False):
    """Attempt to run command either pulling from project or interpreting as executable.

    Args are appended to the command in [scripts] section of project if found.
    """
    # Ensure that virtualenv is available.
    ensure_project(three=three, python=python, validate=False)
    load_dot_env()
    # Activate virtualenv under the current interpreter's environment
    inline_activate_virtualenv()
    try:
        script = project.build_script(command, args)
    except ScriptEmptyError:
        click.echo("Can't run script {0!r}—it's empty?", err=True)
    if os.name == 'nt':
        do_run_nt(script)
    else:
        do_run_posix(script, command=command)


def do_check(three=None, python=False, system=False, unused=False, args=None):
    if not system:
        # Ensure that virtualenv is available.
        ensure_project(three=three, python=python, validate=False, warn=False)
    if not args:
        args = []
    if unused:
        deps_required = [k for k in project.packages.keys()]
        deps_needed = import_from_code(unused)
        for dep in deps_needed:
            try:
                deps_required.remove(dep)
            except ValueError:
                pass
        if deps_required:
            click.echo(
                crayons.normal(
                    'The following dependencies appear unused, and may be safe for removal:'
                )
            )
            for dep in deps_required:
                click.echo('  - {0}'.format(crayons.green(dep)))
            sys.exit(1)
        else:
            sys.exit(0)
    click.echo(crayons.normal(u'Checking PEP 508 requirements…', bold=True))
    finder = Finder(system=system)    
    # if system:
    #     python = system_which('python')
    # else:
    #     python = which('python')
    # Run the PEP 508 checker in the virtualenv.
    python = str(finder.which('python'))
    c = delegator.run(
        '{0} {1}'.format(
            escape_grouped_arguments(python),
            escape_grouped_arguments(pep508checker.__file__.rstrip('cdo')),
        )
    )
    results = simplejson.loads(c.out)
    # Load the pipfile.
    p = pipfile.Pipfile.load(project.pipfile_location)
    failed = False
    # Assert each specified requirement.
    for marker, specifier in p.data['_meta']['requires'].items():
        if marker in results:
            try:
                assert results[marker] == specifier
            except AssertionError:
                failed = True
                click.echo(
                    'Specifier {0} does not match {1} ({2}).'
                    ''.format(
                        crayons.green(marker),
                        crayons.blue(specifier),
                        crayons.red(results[marker]),
                    ),
                    err=True,
                )
    if failed:
        click.echo(crayons.red('Failed!'), err=True)
        sys.exit(1)
    else:
        click.echo(crayons.green('Passed!'))
    click.echo(
        crayons.normal(u'Checking installed package safety…', bold=True)
    )
    path = pep508checker.__file__.rstrip('cdo')
    path = os.sep.join(__file__.split(os.sep)[:-1] + ['patched', 'safety.zip'])
    # if not system:
    #     python = which('python')
    # else:
    #     python = system_which('python')
    c = delegator.run(
        '{0} {1} check --json --key=1ab8d58f-5122e025-83674263-bc1e79e0'.format(
            escape_grouped_arguments(python), escape_grouped_arguments(path)
        )
    )
    try:
        results = simplejson.loads(c.out)
    except ValueError:
        click.echo('An error occurred:', err=True)
        click.echo(c.err, err=True)
        sys.exit(1)
    for (package, resolved, installed, description, vuln) in results:
        click.echo(
            '{0}: {1} {2} resolved ({3} installed)!'.format(
                crayons.normal(vuln, bold=True),
                crayons.green(package),
                crayons.red(resolved, bold=False),
                crayons.red(installed, bold=True),
            )
        )
        click.echo('{0}'.format(description))
        click.echo()
    if not results:
        click.echo(crayons.green('All good!'))
    else:
        sys.exit(1)


def do_graph(bare=False, json=False, json_tree=False, reverse=False):
    import pipdeptree
    finder = Finder()
    try:
        python_path = str(finder.which('python'))
    except AttributeError:
        click.echo(
            u'{0}: {1}'.format(
                crayons.red('Warning', bold=True),
                u'Unable to display currently–installed dependency graph information here. '
                u'Please run within a Pipenv project.',
            ),
            err=True,
        )
        sys.exit(1)
    if reverse and json:
        click.echo(
            u'{0}: {1}'.format(
                crayons.red('Warning', bold=True),
                u'Using both --reverse and --json together is not supported. '
                u'Please select one of the two options.',
            ),
            err=True,
        )
        sys.exit(1)
    if reverse and json_tree:
        click.echo(
            u'{0}: {1}'.format(
                crayons.red('Warning', bold=True),
                u'Using both --reverse and --json-tree together is not supported. '
                u'Please select one of the two options.',
            ),
            err=True,
        )
        sys.exit(1)
    if json and json_tree:
        click.echo(
            u'{0}: {1}'.format(
                crayons.red('Warning', bold=True),
                u'Using both --json and --json-tree together is not supported. '
                u'Please select one of the two options.',
            ),
            err=True,
        )
        sys.exit(1)
    flag = ''
    if json:
        flag = '--json'
    if json_tree:
        flag = '--json-tree'
    if reverse:
        flag = '--reverse'
    if not project.virtualenv_exists:
        click.echo(
            u'{0}: No virtualenv has been created for this project yet! Consider '
            u'running {1} first to automatically generate one for you or see'
            u'{2} for further instructions.'.format(
                crayons.red('Warning', bold=True),
                crayons.green('`pipenv install`'),
                crayons.green('`pipenv install --help`'),
            ),
            err=True,
        )
        sys.exit(1)
    cmd = '{0} {1} {2}'.format(
        escape_grouped_arguments(python_path),
        escape_grouped_arguments(pipdeptree.__file__.rstrip('cdo')),
        flag,
    )
    # Run dep-tree.
    c = delegator.run(cmd)
    if not bare:
        if json:
            data = []
            for d in simplejson.loads(c.out):
                if d['package']['key'] not in BAD_PACKAGES:
                    data.append(d)
            click.echo(simplejson.dumps(data, indent=4))
            sys.exit(0)
        elif json_tree:
            def traverse(obj):
                if isinstance(obj, list):
                    return [traverse(package) for package in obj if package['key'] not in BAD_PACKAGES]
                else:
                    obj['dependencies'] = traverse(obj['dependencies'])
                    return obj
            data = traverse(simplejson.loads(c.out))
            click.echo(simplejson.dumps(data, indent=4))
            sys.exit(0)
        else:
            for line in c.out.split('\n'):
                # Ignore bad packages as top level.
                if line.split('==')[0] in BAD_PACKAGES and not reverse:
                    continue

                # Bold top-level packages.
                if not line.startswith(' '):
                    click.echo(crayons.normal(line, bold=True))
                # Echo the rest.
                else:
                    click.echo(crayons.normal(line, bold=False))
    else:
        click.echo(c.out)
    if c.return_code != 0:
        click.echo(
            '{0} {1}'.format(
                crayons.red('ERROR: ', bold=True),
                crayons.white('{0}'.format(c.err, bold=True)),
            ),
            err=True
        )
    # Return its return code.
    sys.exit(c.return_code)


def do_sync(
    ctx,
    install,
    dev=False,
    three=None,
    python=None,
    dry_run=False,
    bare=False,
    dont_upgrade=False,
    user=False,
    verbose=False,
    clear=False,
    unused=False,
    sequential=False,
    pypi_mirror=None,
):
    # The lock file needs to exist because sync won't write to it.
    if not project.lockfile_exists:
        click.echo(
            '{0}: Pipfile.lock is missing! You need to run {1} first.'.format(
                crayons.red('Error', bold=True),
                crayons.red('$ pipenv lock', bold=True),
            ),
            err=True,
        )
        sys.exit(1)

    # Ensure that virtualenv is available.
    ensure_project(three=three, python=python, validate=False)

    # Install everything.
    requirements_dir = TemporaryDirectory(
        suffix='-requirements', prefix='pipenv-'
    )
    do_init(
        dev=dev,
        verbose=verbose,
        concurrent=(not sequential),
        requirements_dir=requirements_dir,
        ignore_pipfile=True,    # Don't check if Pipfile and lock match.
        pypi_mirror=pypi_mirror,
    )
    requirements_dir.cleanup()
    click.echo(crayons.green('All dependencies are now up-to-date!'))


def do_clean(
    ctx, three=None, python=None, dry_run=False, bare=False, verbose=False, pypi_mirror=None
):
    # Ensure that virtualenv is available.
    ensure_project(three=three, python=python, validate=False)
    ensure_lockfile(pypi_mirror=pypi_mirror)

    installed_package_names = []
    pip_freeze_command = delegator.run('{0} freeze'.format(str(which_pip())))
    for line in pip_freeze_command.out.split('\n'):
        installed = line.strip()
        if not installed or installed.startswith('#'):  # Comment or empty.
            continue
        r = Requirement.from_line(installed).requirement
        # Ignore editable installations.
        if not r.editable:
            installed_package_names.append(r.name.lower())
        else:
            if verbose:
                click.echo('Ignoring {0}.'.format(repr(r.name)), err=True)
    # Remove known "bad packages" from the list.
    for bad_package in BAD_PACKAGES:
        if bad_package in installed_package_names:
            if verbose:
                click.echo('Ignoring {0}.'.format(repr(bad_package)), err=True)
            del installed_package_names[
                installed_package_names.index(bad_package)
            ]
    # Intelligently detect if --dev should be used or not.
    develop = [k.lower() for k in project.lockfile_content['develop'].keys()]
    default = [k.lower() for k in project.lockfile_content['default'].keys()]
    for used_package in set(develop + default):
        if used_package in installed_package_names:
            del installed_package_names[
                installed_package_names.index(used_package)
            ]
    failure = False
    for apparent_bad_package in installed_package_names:
        if dry_run:
            click.echo(apparent_bad_package)
        else:
            click.echo(
                crayons.white(
                    'Uninstalling {0}…'.format(repr(apparent_bad_package)),
                    bold=True,
                )
            )
            # Uninstall the package.
            c = delegator.run(
                '{0} uninstall {1} -y'.format(
                    str(which_pip()), apparent_bad_package
                )
            )
            if c.return_code != 0:
                failure = True
    sys.exit(int(failure))<|MERGE_RESOLUTION|>--- conflicted
+++ resolved
@@ -50,11 +50,7 @@
     split_argument,
     extract_uri_from_vcs_dep,
     fs_str,
-<<<<<<< HEAD
     clean_resolved_dep,
-=======
-    get_path,
->>>>>>> 75334161
 )
 from ._compat import (
     TemporaryDirectory,
@@ -141,7 +137,7 @@
             system = False
     else:
         if project.virtualenv_exists:
-            env = project.virtualenv_location
+            env = os.path.join(project.virtualenv_location, bin_dirname)
     finder = Finder(path=env, system=system)
     # Add pyenv paths to PATH.
     path_to_python = None
@@ -1083,7 +1079,6 @@
     pip_freeze = delegator.run(
         '{0} freeze'.format(escape_grouped_arguments(str(which_pip(allow_global=system))))
     ).out
-<<<<<<< HEAD
     sections = {
         'dev': {
             'packages': project.dev_packages,
@@ -1120,7 +1115,7 @@
         )
         results = venv_resolve_deps(
             deps,
-            which=which,
+            finder=finder,
             verbose=verbose,
             project=project,
             clear=clear,
@@ -1139,93 +1134,16 @@
         vcs_lines, vcs_lockfile = get_vcs_deps(
             project,
             pip_freeze,
-            which=which,
+            finder=finder,
             verbose=verbose,
             clear=clear,
             pre=pre,
             allow_global=system,
             dev=settings['dev']
-=======
-    deps = convert_deps_to_pip(
-        dev_packages, project, r=False, include_index=True
-    )
-    results = venv_resolve_deps(
-        deps,
-        finder=Finder,
-        verbose=verbose,
-        project=project,
-        clear=clear,
-        pre=pre,
-        allow_global=system,
-        pypi_mirror=pypi_mirror,
-    )
-    # Add develop dependencies to lockfile.
-    for dep in results:
-        # Add version information to lockfile.
-        lockfile['develop'].update(
-            {dep['name']: {'version': '=={0}'.format(dep['version'])}}
-        )
-        # Add Hashes to lockfile
-        lockfile['develop'][dep['name']]['hashes'] = dep['hashes']
-        # Add index metadata to lockfile.
-        if 'index' in dep:
-            lockfile['develop'][dep['name']]['index'] = dep['index']
-        # Add PEP 508 specifier metadata to lockfile if dep isnt top level
-        # or top level dep doesn't itself have markers
-        if 'markers' in dep:
-            if dep['name'] in dev_packages and not any(key in dev_packages[dep['name']] for key in allowed_marker_keys):
-                continue
-            lockfile['develop'][dep['name']]['markers'] = dep['markers']
-    # Add refs for VCS installs.
-    # TODO: be smarter about this.
-    vcs_dev_lines, vcs_dev_lockfiles = get_vcs_deps(project, pip_freeze, finder=Finder, verbose=verbose, clear=clear, pre=pre, allow_global=system, dev=True, pypi_mirror=pypi_mirror)
-    for lf in vcs_dev_lockfiles:
-        try:
-            name = first(lf.keys())
-        except AttributeError:
-            continue
-        if hasattr(lf[name], 'keys'):
-            lockfile['develop'].update(lf)
-    if write:
-        # Alert the user of progress.
-        click.echo(
-            u'{0} {1} {2}'.format(
-                crayons.normal('Locking'),
-                crayons.red('[packages]'),
-                crayons.normal('dependencies…'),
-            ),
-            err=True,
-        )
-    # Resolve package dependencies, with pip-tools.
-    deps = convert_deps_to_pip(
-        project.packages, project, r=False, include_index=True
-    )
-    results = venv_resolve_deps(
-        deps,
-        finder=Finder,
-        verbose=verbose,
-        project=project,
-        clear=False,
-        pre=pre,
-        allow_global=system,
-        pypi_mirror=pypi_mirror,
-    )
-    # Add default dependencies to lockfile.
-    for dep in results:
-        # Add version information to lockfile.
-        pipfile_version = project.packages[dep['name']] if dep['name'] in project.packages else None
-        if pipfile_version and hasattr(pipfile_version, 'keys') and any(k for k in ['file', 'path'] if k in pipfile_version):
-            lockfile['default'].update(
-                {dep['name']: dict(pipfile_version)}
-            )
-            continue
-        lockfile['default'].update(
-            {dep['name']: {'version': '=={0}'.format(dep['version'])}}
->>>>>>> 75334161
         )
         vcs_results = venv_resolve_deps(
             vcs_lines,
-            which=which,
+            finder=finder,
             verbose=verbose,
             project=project,
             clear=clear,
@@ -1236,26 +1154,11 @@
         for dep in vcs_results:
             if not hasattr(dep, 'keys') or not hasattr(dep['name'], 'keys'):
                 continue
-<<<<<<< HEAD
             is_top_level = dep['name'] in vcs_lockfile
             pipfile_entry = vcs_lockfile[dep['name']] if is_top_level else None
             dep_lockfile = clean_resolved_dep(dep, is_top_level=is_top_level, pipfile_entry=pipfile_entry)
             vcs_lockfile.update(dep_lockfile)
         lockfile[settings['lockfile_key']].update(vcs_lockfile)
-=======
-            lockfile['default'][dep['name']]['markers'] = dep['markers']
-    # Add refs for VCS installs.
-    # TODO: be smarter about this.
-    _vcs_deps, vcs_lockfiles = get_vcs_deps(project, pip_freeze, finder=Finder, verbose=verbose, clear=clear, pre=pre, allow_global=system, dev=False, pypi_mirror=pypi_mirror)
-    for lf in vcs_lockfiles:
-        try:
-            name = first(lf.keys())
-        except AttributeError:
-            continue
-        if hasattr(lf[name], 'keys'):
-            lockfile['default'].update(lf)
-
->>>>>>> 75334161
     # Support for --keep-outdated…
     if keep_outdated:
         for section_name, section in (
